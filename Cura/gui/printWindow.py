from __future__ import absolute_import
import __init__

import wx, threading

from gui import machineCom
from gui import icon
from util import gcodeInterpreter

printWindowHandle = None

def printFile(filename):
	global printWindowHandle
	if printWindowHandle == None:
		printWindowHandle = printWindow()
	printWindowHandle.Show(True)
	printWindowHandle.Raise()
	printWindowHandle.LoadGCodeFile(filename)

class printWindow(wx.Frame):
	"Main user interface window"
	def __init__(self):
		super(printWindow, self).__init__(None, -1, title='Printing')
		self.machineCom = None
		self.machineConnected = False
		self.thread = None
		self.gcodeList = None
		self.printIdx = None
		self.bufferLineCount = 4
		self.sendCnt = 0

		self.SetIcon(icon.getMainIcon())
		
		self.SetSizer(wx.BoxSizer())
		self.panel = wx.Panel(self)
		self.GetSizer().Add(self.panel, 1, flag=wx.EXPAND)
		self.sizer = wx.GridBagSizer(2, 2)
		self.panel.SetSizer(self.sizer)
		
		sb = wx.StaticBox(self.panel, label="Statistics")
		boxsizer = wx.StaticBoxSizer(sb, wx.VERTICAL)
		self.statsText = wx.StaticText(self.panel, -1, "Filament: #.##m #.##g\nPrint time: ##:##")
		boxsizer.Add(self.statsText, flag=wx.LEFT, border=5)
		
		self.sizer.Add(boxsizer, pos=(0,0), span=(4,1), flag=wx.EXPAND)
		
		self.connectButton = wx.Button(self.panel, -1, 'Connect')
		self.loadButton = wx.Button(self.panel, -1, 'Load GCode')
		self.printButton = wx.Button(self.panel, -1, 'Print GCode')
		self.cancelButton = wx.Button(self.panel, -1, 'Cancel print')
		self.progress = wx.Gauge(self.panel, -1)
		self.sizer.Add(self.connectButton, pos=(0,1))
		self.sizer.Add(self.loadButton, pos=(1,1))
		self.sizer.Add(self.printButton, pos=(2,1))
		self.sizer.Add(self.cancelButton, pos=(3,1))
		self.sizer.Add(self.progress, pos=(4,0), span=(1,2), flag=wx.EXPAND)
		self.sizer.AddGrowableRow(3)
		self.sizer.AddGrowableCol(0)
		
		self.Bind(wx.EVT_CLOSE, self.OnClose)
		self.connectButton.Bind(wx.EVT_BUTTON, self.OnConnect)
		self.loadButton.Bind(wx.EVT_BUTTON, self.OnLoad)
		self.printButton.Bind(wx.EVT_BUTTON, self.OnPrint)
		self.cancelButton.Bind(wx.EVT_BUTTON, self.OnCancel)
		
		self.Layout()
		self.Fit()
		self.Centre()
		
		self.UpdateButtonStates()
		self.UpdateProgress()
	
	def UpdateButtonStates(self):
		self.connectButton.Enable(not self.machineConnected)
		self.loadButton.Enable(self.printIdx == None)
		self.printButton.Enable(self.machineConnected and self.gcodeList != None and self.printIdx == None)
		self.cancelButton.Enable(self.printIdx != None)
	
	def UpdateProgress(self):
		status = ""
		if self.printIdx == None:
			self.progress.SetValue(0)
		else:
			self.progress.SetValue(self.printIdx)
			status += 'Line: %d/%d\n' % (self.printIdx, len(self.gcodeList))
		self.statsText.SetLabel(status)
	
	def OnConnect(self, e):
		if self.machineCom != None:
			self.machineCom.close()
			self.thread.join()
		self.machineCom = machineCom.MachineCom()
		self.thread = threading.Thread(target=self.PrinterMonitor)
		self.thread.start()
		self.UpdateButtonStates()
	
	def OnLoad(self, e):
		pass
	
	def OnPrint(self, e):
		if not self.machineConnected:
			return
		if self.gcodeList == None:
			return
		if self.printIdx != None:
			return
		self.printIdx = 1
		self.sendLine(0)
		self.sendCnt = self.bufferLineCount
		self.UpdateButtonStates()
	
	def OnCancel(self, e):
		self.printIdx = None
		self.UpdateButtonStates()
	
	def OnClose(self, e):
		global printWindowHandle
		printWindowHandle = None
		if self.machineCom != None:
			self.machineCom.close()
			self.thread.join()
		self.Destroy()

	def LoadGCodeFile(self, filename):
		gcodeList = ["M110"]
		for line in open(filename, 'r'):
			if ';' in line:
				line = line[0:line.find(';')]
			line = line.strip()
			if len(line) > 0:
				gcodeList.append(line)
		gcode = gcodeInterpreter.gcode()
		gcode.loadList(gcodeList)
		print gcode.extrusionAmount
		print gcode.totalMoveTimeMinute
		print "Loaded: %s (%d)" % (filename, len(gcodeList))
		self.progress.SetRange(len(gcodeList))
		self.gcodeList = gcodeList
		self.UpdateButtonStates()
		self.UpdateProgress()

	def sendLine(self, lineNr):
		if lineNr >= len(self.gcodeList):
			return
		checksum = reduce(lambda x,y:x^y, map(ord, "N%d%s" % (lineNr, self.gcodeList[lineNr])))
		self.machineCom.sendCommand("N%d%s*%d" % (lineNr, self.gcodeList[lineNr], checksum))

	def PrinterMonitor(self):
		skipCount = 0
		while True:
			line = self.machineCom.readline()
			if line == None:
				self.machineConnected = False
				wx.CallAfter(self.UpdateButtonState)
				return
			if self.machineConnected:
				while self.sendCnt > 0:
					self.sendLine(self.printIdx)
					self.printIdx += 1
					self.sendCnt -= 1
			elif line.startswith("start"):
				self.machineConnected = True
				wx.CallAfter(self.UpdateButtonState)
			if self.printIdx != None:
				if line.startswith("ok"):
					if skipCount > 0:
						skipCount -= 1
					else:
						self.sendLine(self.printIdx)
						self.printIdx += 1
						wx.CallAfter(self.UpdateProgress)
				elif "resend" in line.lower() or "rs" in line:
					try:
						lineNr=int(line.replace("N:"," ").replace("N"," ").replace(":"," ").split()[-1])
					except:
						if "rs" in line:
							lineNr=int(line.split()[1])
					self.printIdx = lineNr
<<<<<<< HEAD
					#we should actually resend the line here, but we also get an "ok" for each error from Marlin. And thus we'll resend on the OK.

=======


>>>>>>> a8963b1c
<|MERGE_RESOLUTION|>--- conflicted
+++ resolved
@@ -1,185 +1,179 @@
-from __future__ import absolute_import
-import __init__
-
-import wx, threading
-
-from gui import machineCom
-from gui import icon
-from util import gcodeInterpreter
-
-printWindowHandle = None
-
-def printFile(filename):
-	global printWindowHandle
-	if printWindowHandle == None:
-		printWindowHandle = printWindow()
-	printWindowHandle.Show(True)
-	printWindowHandle.Raise()
-	printWindowHandle.LoadGCodeFile(filename)
-
-class printWindow(wx.Frame):
-	"Main user interface window"
-	def __init__(self):
-		super(printWindow, self).__init__(None, -1, title='Printing')
-		self.machineCom = None
-		self.machineConnected = False
-		self.thread = None
-		self.gcodeList = None
-		self.printIdx = None
-		self.bufferLineCount = 4
-		self.sendCnt = 0
-
-		self.SetIcon(icon.getMainIcon())
-		
-		self.SetSizer(wx.BoxSizer())
-		self.panel = wx.Panel(self)
-		self.GetSizer().Add(self.panel, 1, flag=wx.EXPAND)
-		self.sizer = wx.GridBagSizer(2, 2)
-		self.panel.SetSizer(self.sizer)
-		
-		sb = wx.StaticBox(self.panel, label="Statistics")
-		boxsizer = wx.StaticBoxSizer(sb, wx.VERTICAL)
-		self.statsText = wx.StaticText(self.panel, -1, "Filament: #.##m #.##g\nPrint time: ##:##")
-		boxsizer.Add(self.statsText, flag=wx.LEFT, border=5)
-		
-		self.sizer.Add(boxsizer, pos=(0,0), span=(4,1), flag=wx.EXPAND)
-		
-		self.connectButton = wx.Button(self.panel, -1, 'Connect')
-		self.loadButton = wx.Button(self.panel, -1, 'Load GCode')
-		self.printButton = wx.Button(self.panel, -1, 'Print GCode')
-		self.cancelButton = wx.Button(self.panel, -1, 'Cancel print')
-		self.progress = wx.Gauge(self.panel, -1)
-		self.sizer.Add(self.connectButton, pos=(0,1))
-		self.sizer.Add(self.loadButton, pos=(1,1))
-		self.sizer.Add(self.printButton, pos=(2,1))
-		self.sizer.Add(self.cancelButton, pos=(3,1))
-		self.sizer.Add(self.progress, pos=(4,0), span=(1,2), flag=wx.EXPAND)
-		self.sizer.AddGrowableRow(3)
-		self.sizer.AddGrowableCol(0)
-		
-		self.Bind(wx.EVT_CLOSE, self.OnClose)
-		self.connectButton.Bind(wx.EVT_BUTTON, self.OnConnect)
-		self.loadButton.Bind(wx.EVT_BUTTON, self.OnLoad)
-		self.printButton.Bind(wx.EVT_BUTTON, self.OnPrint)
-		self.cancelButton.Bind(wx.EVT_BUTTON, self.OnCancel)
-		
-		self.Layout()
-		self.Fit()
-		self.Centre()
-		
-		self.UpdateButtonStates()
-		self.UpdateProgress()
-	
-	def UpdateButtonStates(self):
-		self.connectButton.Enable(not self.machineConnected)
-		self.loadButton.Enable(self.printIdx == None)
-		self.printButton.Enable(self.machineConnected and self.gcodeList != None and self.printIdx == None)
-		self.cancelButton.Enable(self.printIdx != None)
-	
-	def UpdateProgress(self):
-		status = ""
-		if self.printIdx == None:
-			self.progress.SetValue(0)
-		else:
-			self.progress.SetValue(self.printIdx)
-			status += 'Line: %d/%d\n' % (self.printIdx, len(self.gcodeList))
-		self.statsText.SetLabel(status)
-	
-	def OnConnect(self, e):
-		if self.machineCom != None:
-			self.machineCom.close()
-			self.thread.join()
-		self.machineCom = machineCom.MachineCom()
-		self.thread = threading.Thread(target=self.PrinterMonitor)
-		self.thread.start()
-		self.UpdateButtonStates()
-	
-	def OnLoad(self, e):
-		pass
-	
-	def OnPrint(self, e):
-		if not self.machineConnected:
-			return
-		if self.gcodeList == None:
-			return
-		if self.printIdx != None:
-			return
-		self.printIdx = 1
-		self.sendLine(0)
-		self.sendCnt = self.bufferLineCount
-		self.UpdateButtonStates()
-	
-	def OnCancel(self, e):
-		self.printIdx = None
-		self.UpdateButtonStates()
-	
-	def OnClose(self, e):
-		global printWindowHandle
-		printWindowHandle = None
-		if self.machineCom != None:
-			self.machineCom.close()
-			self.thread.join()
-		self.Destroy()
-
-	def LoadGCodeFile(self, filename):
-		gcodeList = ["M110"]
-		for line in open(filename, 'r'):
-			if ';' in line:
-				line = line[0:line.find(';')]
-			line = line.strip()
-			if len(line) > 0:
-				gcodeList.append(line)
-		gcode = gcodeInterpreter.gcode()
-		gcode.loadList(gcodeList)
-		print gcode.extrusionAmount
-		print gcode.totalMoveTimeMinute
-		print "Loaded: %s (%d)" % (filename, len(gcodeList))
-		self.progress.SetRange(len(gcodeList))
-		self.gcodeList = gcodeList
-		self.UpdateButtonStates()
-		self.UpdateProgress()
-
-	def sendLine(self, lineNr):
-		if lineNr >= len(self.gcodeList):
-			return
-		checksum = reduce(lambda x,y:x^y, map(ord, "N%d%s" % (lineNr, self.gcodeList[lineNr])))
-		self.machineCom.sendCommand("N%d%s*%d" % (lineNr, self.gcodeList[lineNr], checksum))
-
-	def PrinterMonitor(self):
-		skipCount = 0
-		while True:
-			line = self.machineCom.readline()
-			if line == None:
-				self.machineConnected = False
-				wx.CallAfter(self.UpdateButtonState)
-				return
-			if self.machineConnected:
-				while self.sendCnt > 0:
-					self.sendLine(self.printIdx)
-					self.printIdx += 1
-					self.sendCnt -= 1
-			elif line.startswith("start"):
-				self.machineConnected = True
-				wx.CallAfter(self.UpdateButtonState)
-			if self.printIdx != None:
-				if line.startswith("ok"):
-					if skipCount > 0:
-						skipCount -= 1
-					else:
-						self.sendLine(self.printIdx)
-						self.printIdx += 1
-						wx.CallAfter(self.UpdateProgress)
-				elif "resend" in line.lower() or "rs" in line:
-					try:
-						lineNr=int(line.replace("N:"," ").replace("N"," ").replace(":"," ").split()[-1])
-					except:
-						if "rs" in line:
-							lineNr=int(line.split()[1])
-					self.printIdx = lineNr
-<<<<<<< HEAD
-					#we should actually resend the line here, but we also get an "ok" for each error from Marlin. And thus we'll resend on the OK.
-
-=======
-
-
->>>>>>> a8963b1c
+from __future__ import absolute_import
+import __init__
+
+import wx, threading
+
+from gui import machineCom
+from gui import icon
+from util import gcodeInterpreter
+
+printWindowHandle = None
+
+def printFile(filename):
+	global printWindowHandle
+	if printWindowHandle == None:
+		printWindowHandle = printWindow()
+	printWindowHandle.Show(True)
+	printWindowHandle.Raise()
+	printWindowHandle.LoadGCodeFile(filename)
+
+class printWindow(wx.Frame):
+	"Main user interface window"
+	def __init__(self):
+		super(printWindow, self).__init__(None, -1, title='Printing')
+		self.machineCom = None
+		self.machineConnected = False
+		self.thread = None
+		self.gcodeList = None
+		self.printIdx = None
+		self.bufferLineCount = 4
+		self.sendCnt = 0
+
+		self.SetIcon(icon.getMainIcon())
+		
+		self.SetSizer(wx.BoxSizer())
+		self.panel = wx.Panel(self)
+		self.GetSizer().Add(self.panel, 1, flag=wx.EXPAND)
+		self.sizer = wx.GridBagSizer(2, 2)
+		self.panel.SetSizer(self.sizer)
+		
+		sb = wx.StaticBox(self.panel, label="Statistics")
+		boxsizer = wx.StaticBoxSizer(sb, wx.VERTICAL)
+		self.statsText = wx.StaticText(self.panel, -1, "Filament: #.##m #.##g\nPrint time: ##:##")
+		boxsizer.Add(self.statsText, flag=wx.LEFT, border=5)
+		
+		self.sizer.Add(boxsizer, pos=(0,0), span=(4,1), flag=wx.EXPAND)
+		
+		self.connectButton = wx.Button(self.panel, -1, 'Connect')
+		self.loadButton = wx.Button(self.panel, -1, 'Load GCode')
+		self.printButton = wx.Button(self.panel, -1, 'Print GCode')
+		self.cancelButton = wx.Button(self.panel, -1, 'Cancel print')
+		self.progress = wx.Gauge(self.panel, -1)
+		self.sizer.Add(self.connectButton, pos=(0,1))
+		self.sizer.Add(self.loadButton, pos=(1,1))
+		self.sizer.Add(self.printButton, pos=(2,1))
+		self.sizer.Add(self.cancelButton, pos=(3,1))
+		self.sizer.Add(self.progress, pos=(4,0), span=(1,2), flag=wx.EXPAND)
+		self.sizer.AddGrowableRow(3)
+		self.sizer.AddGrowableCol(0)
+		
+		self.Bind(wx.EVT_CLOSE, self.OnClose)
+		self.connectButton.Bind(wx.EVT_BUTTON, self.OnConnect)
+		self.loadButton.Bind(wx.EVT_BUTTON, self.OnLoad)
+		self.printButton.Bind(wx.EVT_BUTTON, self.OnPrint)
+		self.cancelButton.Bind(wx.EVT_BUTTON, self.OnCancel)
+		
+		self.Layout()
+		self.Fit()
+		self.Centre()
+		
+		self.UpdateButtonStates()
+		self.UpdateProgress()
+	
+	def UpdateButtonStates(self):
+		self.connectButton.Enable(not self.machineConnected)
+		self.loadButton.Enable(self.printIdx == None)
+		self.printButton.Enable(self.machineConnected and self.gcodeList != None and self.printIdx == None)
+		self.cancelButton.Enable(self.printIdx != None)
+	
+	def UpdateProgress(self):
+		status = ""
+		if self.printIdx == None:
+			self.progress.SetValue(0)
+		else:
+			self.progress.SetValue(self.printIdx)
+			status += 'Line: %d/%d\n' % (self.printIdx, len(self.gcodeList))
+		self.statsText.SetLabel(status)
+	
+	def OnConnect(self, e):
+		if self.machineCom != None:
+			self.machineCom.close()
+			self.thread.join()
+		self.machineCom = machineCom.MachineCom()
+		self.thread = threading.Thread(target=self.PrinterMonitor)
+		self.thread.start()
+		self.UpdateButtonStates()
+	
+	def OnLoad(self, e):
+		pass
+	
+	def OnPrint(self, e):
+		if not self.machineConnected:
+			return
+		if self.gcodeList == None:
+			return
+		if self.printIdx != None:
+			return
+		self.printIdx = 1
+		self.sendLine(0)
+		self.sendCnt = self.bufferLineCount
+		self.UpdateButtonStates()
+	
+	def OnCancel(self, e):
+		self.printIdx = None
+		self.UpdateButtonStates()
+	
+	def OnClose(self, e):
+		global printWindowHandle
+		printWindowHandle = None
+		if self.machineCom != None:
+			self.machineCom.close()
+			self.thread.join()
+		self.Destroy()
+
+	def LoadGCodeFile(self, filename):
+		gcodeList = ["M110"]
+		for line in open(filename, 'r'):
+			if ';' in line:
+				line = line[0:line.find(';')]
+			line = line.strip()
+			if len(line) > 0:
+				gcodeList.append(line)
+		gcode = gcodeInterpreter.gcode()
+		gcode.loadList(gcodeList)
+		print gcode.extrusionAmount
+		print gcode.totalMoveTimeMinute
+		print "Loaded: %s (%d)" % (filename, len(gcodeList))
+		self.progress.SetRange(len(gcodeList))
+		self.gcodeList = gcodeList
+		self.UpdateButtonStates()
+		self.UpdateProgress()
+
+	def sendLine(self, lineNr):
+		if lineNr >= len(self.gcodeList):
+			return
+		checksum = reduce(lambda x,y:x^y, map(ord, "N%d%s" % (lineNr, self.gcodeList[lineNr])))
+		self.machineCom.sendCommand("N%d%s*%d" % (lineNr, self.gcodeList[lineNr], checksum))
+
+	def PrinterMonitor(self):
+		skipCount = 0
+		while True:
+			line = self.machineCom.readline()
+			if line == None:
+				self.machineConnected = False
+				wx.CallAfter(self.UpdateButtonState)
+				return
+			if self.machineConnected:
+				while self.sendCnt > 0:
+					self.sendLine(self.printIdx)
+					self.printIdx += 1
+					self.sendCnt -= 1
+			elif line.startswith("start"):
+				self.machineConnected = True
+				wx.CallAfter(self.UpdateButtonState)
+			if self.printIdx != None:
+				if line.startswith("ok"):
+					if skipCount > 0:
+						skipCount -= 1
+					else:
+						self.sendLine(self.printIdx)
+						self.printIdx += 1
+						wx.CallAfter(self.UpdateProgress)
+				elif "resend" in line.lower() or "rs" in line:
+					try:
+						lineNr=int(line.replace("N:"," ").replace("N"," ").replace(":"," ").split()[-1])
+					except:
+						if "rs" in line:
+							lineNr=int(line.split()[1])
+					self.printIdx = lineNr
+					#we should actually resend the line here, but we also get an "ok" for each error from Marlin. And thus we'll resend on the OK.