//~~ View models

function LoginStateViewModel() {
    var self = this;

    self.loggedIn = ko.observable(false);
    self.username = ko.observable(undefined);
    self.isAdmin = ko.observable(false);
    self.isUser = ko.observable(false);

    self.currentUser = ko.observable(undefined);

    self.userMenuText = ko.computed(function() {
        if (self.loggedIn()) {
            return "\"" + self.username() + "\"";
        } else {
            return "Login";
        }
    })

    self.subscribers = [];
    self.subscribe = function(callback) {
        self.subscribers.push(callback);
    }

    self.requestData = function() {
        $.ajax({
            url: AJAX_BASEURL + "login",
            type: "POST",
            data: {"passive": true},
            success: self.fromResponse
        })
    }

    self.fromResponse = function(response) {
        if (response && response.name) {
            self.loggedIn(true);
            self.username(response.name);
            self.isUser(response.user);
            self.isAdmin(response.admin);

            self.currentUser(response);

            _.each(self.subscribers, function(callback) { callback("login", response); });
        } else {
            self.loggedIn(false);
            self.username(undefined);
            self.isUser(false);
            self.isAdmin(false);

            self.currentUser(undefined);

            _.each(self.subscribers, function(callback) { callback("logout", {}); });
        }
    }

    self.login = function() {
        var username = $("#login_user").val();
        var password = $("#login_pass").val();
        var remember = $("#login_remember").is(":checked");

        $("#login_user").val("");
        $("#login_pass").val("");
        $("#login_remember").prop("checked", false);

        $.ajax({
            url: AJAX_BASEURL + "login",
            type: "POST",
            data: {"user": username, "pass": password, "remember": remember},
            success: function(response) {
                $.pnotify({title: "Login successful", text: "You are now logged in as \"" + response.name + "\"", type: "success"});
                self.fromResponse(response);
            },
            error: function(jqXHR, textStatus, errorThrown) {
                $.pnotify({title: "Login failed", text: "User unknown or wrong password", type: "error"});
            }
        })
    }

    self.logout = function() {
        $.ajax({
            url: AJAX_BASEURL + "logout",
            type: "POST",
            success: function(response) {
                $.pnotify({title: "Logout successful", text: "You are now logged out", type: "success"});
                self.fromResponse(response);
            }
        })
    }
}

function ConnectionViewModel(loginStateViewModel) {
    var self = this;

    self.loginState = loginStateViewModel;

    self.portOptions = ko.observableArray(undefined);
    self.baudrateOptions = ko.observableArray(undefined);
    self.selectedPort = ko.observable(undefined);
    self.selectedBaudrate = ko.observable(undefined);
    self.saveSettings = ko.observable(undefined);

    self.isErrorOrClosed = ko.observable(undefined);
    self.isOperational = ko.observable(undefined);
    self.isPrinting = ko.observable(undefined);
    self.isPaused = ko.observable(undefined);
    self.isError = ko.observable(undefined);
    self.isReady = ko.observable(undefined);
    self.isLoading = ko.observable(undefined);

    self.buttonText = ko.computed(function() {
        if (self.isErrorOrClosed())
            return "Connect";
        else
            return "Disconnect";
    })

    self.previousIsOperational = undefined;

    self.requestData = function() {
        $.ajax({
            url: AJAX_BASEURL + "control/connection/options",
            method: "GET",
            dataType: "json",
            success: function(response) {
                self.fromResponse(response);
            }
        })
    }

    self.fromResponse = function(response) {
        self.portOptions(response.ports);
        self.baudrateOptions(response.baudrates);

        if (!self.selectedPort() && response.ports && response.ports.indexOf(response.portPreference) >= 0)
            self.selectedPort(response.portPreference);
        if (!self.selectedBaudrate() && response.baudrates && response.baudrates.indexOf(response.baudratePreference) >= 0)
            self.selectedBaudrate(response.baudratePreference);

        self.saveSettings(false);
    }

    self.fromHistoryData = function(data) {
        self._processStateData(data.state);
    }

    self.fromCurrentData = function(data) {
        self._processStateData(data.state);
    }

    self._processStateData = function(data) {
        self.previousIsOperational = self.isOperational();

        self.isErrorOrClosed(data.flags.closedOrError);
        self.isOperational(data.flags.operational);
        self.isPaused(data.flags.paused);
        self.isPrinting(data.flags.printing);
        self.isError(data.flags.error);
        self.isReady(data.flags.ready);
        self.isLoading(data.flags.loading);

        var connectionTab = $("#connection");
        if (self.previousIsOperational != self.isOperational()) {
            if (self.isOperational() && connectionTab.hasClass("in")) {
                // connection just got established, close connection tab for now
                connectionTab.collapse("hide");
            } else if (!connectionTab.hasClass("in")) {
                // connection just dropped, make sure connection tab is open
                connectionTab.collapse("show");
            }
        }
    }

    self.connect = function() {
        if (self.isErrorOrClosed()) {
            var data = {
                "command": "connect",
                "port": self.selectedPort(),
                "baudrate": self.selectedBaudrate()
            };

            if (self.saveSettings())
                data["save"] = true;

            $.ajax({
                url: AJAX_BASEURL + "control/connection",
                type: "POST",
                dataType: "json",
                data: data
            })
        } else {
            self.requestData();
            $.ajax({
                url: AJAX_BASEURL + "control/connection",
                type: "POST",
                dataType: "json",
                data: {"command": "disconnect"}
            })
        }
    }
}

function PrinterStateViewModel(loginStateViewModel) {
    var self = this;

    self.loginState = loginStateViewModel;

    self.stateString = ko.observable(undefined);
    self.isErrorOrClosed = ko.observable(undefined);
    self.isOperational = ko.observable(undefined);
    self.isPrinting = ko.observable(undefined);
    self.isPaused = ko.observable(undefined);
    self.isError = ko.observable(undefined);
    self.isReady = ko.observable(undefined);
    self.isLoading = ko.observable(undefined);
    self.isSdReady = ko.observable(undefined);

    self.filename = ko.observable(undefined);
    self.progress = ko.observable(undefined);
    self.filesize = ko.observable(undefined);
    self.filepos = ko.observable(undefined);
    self.printTime = ko.observable(undefined);
    self.printTimeLeft = ko.observable(undefined);
    self.sd = ko.observable(undefined);

    self.filament = ko.observable(undefined);
    self.estimatedPrintTime = ko.observable(undefined);

    self.currentHeight = ko.observable(undefined);

    self.byteString = ko.computed(function() {
        if (!self.filesize())
            return "-";
        var filepos = self.filepos() ? self.filepos() : "-";
        return filepos + " / " + self.filesize();
    });
<<<<<<< HEAD

=======
    self.heightString = ko.computed(function() {
        if (!self.currentHeight())
            return "-";
        return self.currentHeight();
    })
>>>>>>> edff3113
    self.progressString = ko.computed(function() {
        if (!self.progress())
            return 0;
        return self.progress();
    });
    self.pauseString = ko.computed(function() {
        if (self.isPaused())
            return "Continue";
        else
            return "Pause";
    });

    self.fromCurrentData = function(data) {
        self._fromData(data);
    }

    self.fromHistoryData = function(data) {
        self._fromData(data);
    }

    self._fromData = function(data) {
        self._processStateData(data.state)
        self._processJobData(data.job);
        self._processProgressData(data.progress);
        self._processZData(data.currentZ);
    }

    self._processStateData = function(data) {
        self.stateString(data.stateString);
        self.isErrorOrClosed(data.flags.closedOrError);
        self.isOperational(data.flags.operational);
        self.isPaused(data.flags.paused);
        self.isPrinting(data.flags.printing);
        self.isError(data.flags.error);
        self.isReady(data.flags.ready);
        self.isSdReady(data.flags.sdReady);
    }

    self._processJobData = function(data) {
        self.filename(data.filename);
        self.filesize(data.filesize);
        self.estimatedPrintTime(data.estimatedPrintTime);
        self.filament(data.filament);
        self.sd(data.sd);
    }

    self._processProgressData = function(data) {
        if (data.progress) {
            self.progress(Math.round(data.progress * 100));
        } else {
            self.progress(undefined);
        }
        self.filepos(data.filepos);
        self.printTime(data.printTime);
        self.printTimeLeft(data.printTimeLeft);
    }

    self._processZData = function(data) {
        self.currentHeight(data);
    }

    self.print = function() {
        var printAction = function() {
            self._jobCommand("start");
        }

        if (self.isPaused()) {
            $("#confirmation_dialog .confirmation_dialog_message").text("This will restart the print job from the beginning.");
            $("#confirmation_dialog .confirmation_dialog_acknowledge").click(function(e) {e.preventDefault(); $("#confirmation_dialog").modal("hide"); printAction(); });
            $("#confirmation_dialog").modal("show");
        } else {
            printAction();
        }

    }

    self.pause = function() {
        self._jobCommand("pause");
    }

    self.cancel = function() {
        self._jobCommand("cancel");
    }

    self._jobCommand = function(command) {
        $.ajax({
            url: AJAX_BASEURL + "control/job",
            type: "POST",
            dataType: "json",
            data: {command: command}
        });
    }
}

function TemperatureViewModel(loginStateViewModel, settingsViewModel) {
    var self = this;

    self.loginState = loginStateViewModel;

    self.temp = ko.observable(undefined);
    self.bedTemp = ko.observable(undefined);
    self.targetTemp = ko.observable(undefined);
    self.bedTargetTemp = ko.observable(undefined);

    self.isErrorOrClosed = ko.observable(undefined);
    self.isOperational = ko.observable(undefined);
    self.isPrinting = ko.observable(undefined);
    self.isPaused = ko.observable(undefined);
    self.isError = ko.observable(undefined);
    self.isReady = ko.observable(undefined);
    self.isLoading = ko.observable(undefined);

    self.temperature_profiles = settingsViewModel.temperature_profiles;

    self.setTempFromProfile = function(profile) {
        if (!profile)
            return;
        self.setTemp(profile.extruder);
    }

    self.setTemp = function(temp) {
        $.ajax({
            url: AJAX_BASEURL + "control/temperature",
            type: "POST",
            dataType: "json",
            data: { temp: temp },
            success: function() {$("#temp_newTemp").val("")}
        })
    };

    self.setBedTempFromProfile = function(profile) {
        if (!profile)
            return;
        self.setBedTemp(profile.bed);
    }

    self.setBedTemp = function(bedTemp) {
        $.ajax({
            url: AJAX_BASEURL + "control/temperature",
            type: "POST",
            dataType: "json",
            data: { bedTemp: bedTemp },
            success: function() {$("#temp_newBedTemp").val("")}
        })
    };

    self.tempString = ko.computed(function() {
        if (!self.temp())
            return "-";
        return self.temp() + " &deg;C";
    });
    self.bedTempString = ko.computed(function() {
        if (!self.bedTemp())
            return "-";
        return self.bedTemp() + " &deg;C";
    });
    self.targetTempString = ko.computed(function() {
        if (!self.targetTemp())
            return "-";
        return self.targetTemp() + " &deg;C";
    });
    self.bedTargetTempString = ko.computed(function() {
        if (!self.bedTargetTemp())
            return "-";
        return self.bedTargetTemp() + " &deg;C";
    });

    self.temperatures = [];
    self.plotOptions = {
        yaxis: {
            min: 0,
            max: 310,
            ticks: 10
        },
        xaxis: {
            mode: "time",
            minTickSize: [2, "minute"],
            tickFormatter: function(val, axis) {
                if (val == undefined || val == 0)
                    return ""; // we don't want to display the minutes since the epoch if not connected yet ;)

                // current time in milliseconds in UTC
                var timestampUtc = Date.now();

                // calculate difference in milliseconds
                var diff = timestampUtc - val;

                // convert to minutes
                var diffInMins = Math.round(diff / (60 * 1000));
                if (diffInMins == 0)
                    return "just now";
                else
                    return "- " + diffInMins + " min";
            }
        },
        legend: {
            noColumns: 4
        }
    }

    self.fromCurrentData = function(data) {
        self._processStateData(data.state);
        self._processTemperatureUpdateData(data.temperatures);
    }

    self.fromHistoryData = function(data) {
        self._processStateData(data.state);
        self._processTemperatureHistoryData(data.temperatureHistory);
    }

    self._processStateData = function(data) {
        self.isErrorOrClosed(data.flags.closedOrError);
        self.isOperational(data.flags.operational);
        self.isPaused(data.flags.paused);
        self.isPrinting(data.flags.printing);
        self.isError(data.flags.error);
        self.isReady(data.flags.ready);
        self.isLoading(data.flags.loading);
    }

    self._processTemperatureUpdateData = function(data) {
        if (data.length == 0)
            return;

        self.temp(data[data.length - 1].temp);
        self.bedTemp(data[data.length - 1].bedTemp);
        self.targetTemp(data[data.length - 1].targetTemp);
        self.bedTargetTemp(data[data.length - 1].targetBedTemp);

        if (!self.temperatures)
            self.temperatures = [];
        if (!self.temperatures.actual)
            self.temperatures.actual = [];
        if (!self.temperatures.target)
            self.temperatures.target = [];
        if (!self.temperatures.actualBed)
            self.temperatures.actualBed = [];
        if (!self.temperatures.targetBed)
            self.temperatures.targetBed = [];

        for (var i = 0; i < data.length; i++) {
            self.temperatures.actual.push([data[i].currentTime, data[i].temp])
            self.temperatures.target.push([data[i].currentTime, data[i].targetTemp])
            self.temperatures.actualBed.push([data[i].currentTime, data[i].bedTemp])
            self.temperatures.targetBed.push([data[i].currentTime, data[i].targetBedTemp])
        }
        self.temperatures.actual = self.temperatures.actual.slice(-300);
        self.temperatures.target = self.temperatures.target.slice(-300);
        self.temperatures.actualBed = self.temperatures.actualBed.slice(-300);
        self.temperatures.targetBed = self.temperatures.targetBed.slice(-300);

        self.updatePlot();
    }

    self._processTemperatureHistoryData = function(data) {
        self.temperatures = data;
        self.updatePlot();
    }

    self.updatePlot = function() {
        var data = [
            {label: "Actual", color: "#FF4040", data: self.temperatures.actual},
            {label: "Target", color: "#FFA0A0", data: self.temperatures.target},
            {label: "Bed Actual", color: "#4040FF", data: self.temperatures.actualBed},
            {label: "Bed Target", color: "#A0A0FF", data: self.temperatures.targetBed}
        ]
        $.plot($("#temperature-graph"), data, self.plotOptions);
    }
}

function ControlViewModel(loginStateViewModel) {
    var self = this;

    self.loginState = loginStateViewModel;

    self.isErrorOrClosed = ko.observable(undefined);
    self.isOperational = ko.observable(undefined);
    self.isPrinting = ko.observable(undefined);
    self.isPaused = ko.observable(undefined);
    self.isError = ko.observable(undefined);
    self.isReady = ko.observable(undefined);
    self.isLoading = ko.observable(undefined);

    self.extrusionAmount = ko.observable(undefined);
    self.controls = ko.observableArray([]);

    self.fromCurrentData = function(data) {
        self._processStateData(data.state);
    }

    self.fromHistoryData = function(data) {
        self._processStateData(data.state);
    }

    self._processStateData = function(data) {
        self.isErrorOrClosed(data.flags.closedOrError);
        self.isOperational(data.flags.operational);
        self.isPaused(data.flags.paused);
        self.isPrinting(data.flags.printing);
        self.isError(data.flags.error);
        self.isReady(data.flags.ready);
        self.isLoading(data.flags.loading);
    }

    self.requestData = function() {
        $.ajax({
            url: AJAX_BASEURL + "control/custom",
            method: "GET",
            dataType: "json",
            success: function(response) {
                self._fromResponse(response);
            }
        });
    }

    self._fromResponse = function(response) {
        self.controls(self._enhanceControls(response.controls));
    }

    self._enhanceControls = function(controls) {
        for (var i = 0; i < controls.length; i++) {
            controls[i] = self._enhanceControl(controls[i]);
        }
        return controls;
    }

    self._enhanceControl = function(control) {
        if (control.type == "parametric_command" || control.type == "parametric_commands") {
            for (var i = 0; i < control.input.length; i++) {
                control.input[i].value = control.input[i].default;
            }
        } else if (control.type == "section") {
            control.children = self._enhanceControls(control.children);
        }
        return control;
    }

    self.sendJogCommand = function(axis, multiplier, distance) {
        if (typeof distance === "undefined")
            distance = $('#jog_distance button.active').data('distance');
        $.ajax({
            url: AJAX_BASEURL + "control/jog",
            type: "POST",
            dataType: "json",
            data: axis + "=" + ( distance * multiplier )
        })
    }

    self.sendHomeCommand = function(axis) {
        $.ajax({
            url: AJAX_BASEURL + "control/jog",
            type: "POST",
            dataType: "json",
            data: "home" + axis
        })
    }

    self.sendExtrudeCommand = function() {
        self._sendECommand(1);
    }

    self.sendRetractCommand = function() {
        self._sendECommand(-1);
    }

    self._sendECommand = function(dir) {
        var length = self.extrusionAmount();
        if (!length)
            length = 5;
        $.ajax({
            url: AJAX_BASEURL + "control/jog",
            type: "POST",
            dataType: "json",
            data: "extrude=" + (dir * length)
        })
    }

    self.sendCustomCommand = function(command) {
        if (!command)
            return;

        var data = undefined;
        if (command.type == "command" || command.type == "parametric_command") {
            // single command
            data = {"command" : command.command};
        } else if (command.type == "commands" || command.type == "parametric_commands") {
            // multi command
            data = {"commands": command.commands};
        }

        if (command.type == "parametric_command" || command.type == "parametric_commands") {
            // parametric command(s)
            data["parameters"] = {};
            for (var i = 0; i < command.input.length; i++) {
                data["parameters"][command.input[i].parameter] = command.input[i].value;
            }
        }

        if (!data)
            return;

        $.ajax({
            url: AJAX_BASEURL + "control/command",
            type: "POST",
            dataType: "json",
            contentType: "application/json; charset=UTF-8",
            data: JSON.stringify(data)
        })
    }

    self.displayMode = function(customControl) {
        switch (customControl.type) {
            case "section":
                return "customControls_sectionTemplate";
            case "command":
            case "commands":
                return "customControls_commandTemplate";
            case "parametric_command":
            case "parametric_commands":
                return "customControls_parametricCommandTemplate";
            default:
                return "customControls_emptyTemplate";
        }
    }

}

function TerminalViewModel(loginStateViewModel) {
    var self = this;

    self.loginState = loginStateViewModel;

    self.log = [];

    self.isErrorOrClosed = ko.observable(undefined);
    self.isOperational = ko.observable(undefined);
    self.isPrinting = ko.observable(undefined);
    self.isPaused = ko.observable(undefined);
    self.isError = ko.observable(undefined);
    self.isReady = ko.observable(undefined);
    self.isLoading = ko.observable(undefined);

    self.autoscrollEnabled = ko.observable(true);

    self.fromCurrentData = function(data) {
        self._processStateData(data.state);
        self._processCurrentLogData(data.logs);
    }

    self.fromHistoryData = function(data) {
        self._processStateData(data.state);
        self._processHistoryLogData(data.logHistory);
    }

    self._processCurrentLogData = function(data) {
        if (!self.log)
            self.log = []
        self.log = self.log.concat(data)
        self.log = self.log.slice(-300)
        self.updateOutput();
    }

    self._processHistoryLogData = function(data) {
        self.log = data;
        self.updateOutput();
    }

    self._processStateData = function(data) {
        self.isErrorOrClosed(data.flags.closedOrError);
        self.isOperational(data.flags.operational);
        self.isPaused(data.flags.paused);
        self.isPrinting(data.flags.printing);
        self.isError(data.flags.error);
        self.isReady(data.flags.ready);
        self.isLoading(data.flags.loading);
    }

    self.updateOutput = function() {
        if (!self.log)
            return;

        var output = "";
        for (var i = 0; i < self.log.length; i++) {
            output += self.log[i] + "\n";
        }

        var container = $("#terminal-output");
        container.text(output);

        if (self.autoscrollEnabled()) {
            container.scrollTop(container[0].scrollHeight - container.height())
        }
    }
}

function GcodeFilesViewModel(loginStateViewModel) {
    var self = this;

    self.loginState = loginStateViewModel;

    self.isErrorOrClosed = ko.observable(undefined);
    self.isOperational = ko.observable(undefined);
    self.isPrinting = ko.observable(undefined);
    self.isPaused = ko.observable(undefined);
    self.isError = ko.observable(undefined);
    self.isReady = ko.observable(undefined);
    self.isLoading = ko.observable(undefined);
    self.isSdReady = ko.observable(undefined);

    // initialize list helper
    self.listHelper = new ItemListHelper(
        "gcodeFiles",
        {
            "name": function(a, b) {
                // sorts ascending
                if (a["name"].toLocaleLowerCase() < b["name"].toLocaleLowerCase()) return -1;
                if (a["name"].toLocaleLowerCase() > b["name"].toLocaleLowerCase()) return 1;
                return 0;
            },
            "upload": function(a, b) {
                // sorts descending
                if (b["date"] === undefined || a["date"] > b["date"]) return -1;
                if (a["date"] < b["date"]) return 1;
                return 0;
            },
            "size": function(a, b) {
                // sorts descending
                if (b["bytes"] === undefined || a["bytes"] > b["bytes"]) return -1;
                if (a["bytes"] < b["bytes"]) return 1;
                return 0;
            }
        },
        {
            "printed": function(file) {
                return !(file["prints"] && file["prints"]["success"] && file["prints"]["success"] > 0);
            },
            "sd": function(file) {
                return file["origin"] && file["origin"] == "sd";
            },
            "local": function(file) {
                return !(file["origin"] && file["origin"] == "sd");
            }
        },
        "name",
        [],
        [["sd", "local"]],
        CONFIG_GCODEFILESPERPAGE
    );

    self.isLoadActionPossible = ko.computed(function() {
        return self.loginState.isUser() && !self.isPrinting() && !self.isPaused() && !self.isLoading();
    });

    self.isLoadAndPrintActionPossible = ko.computed(function() {
        return self.loginState.isUser() && self.isOperational() && self.isLoadActionPossible();
    });

    self.fromCurrentData = function(data) {
        self._processStateData(data.state);
    }

    self.fromHistoryData = function(data) {
        self._processStateData(data.state);
    }

    self._processStateData = function(data) {
        self.isErrorOrClosed(data.flags.closedOrError);
        self.isOperational(data.flags.operational);
        self.isPaused(data.flags.paused);
        self.isPrinting(data.flags.printing);
        self.isError(data.flags.error);
        self.isReady(data.flags.ready);
        self.isLoading(data.flags.loading);
        self.isSdReady(data.flags.sdReady);
    }

    self.requestData = function() {
        $.ajax({
            url: AJAX_BASEURL + "gcodefiles",
            method: "GET",
            dataType: "json",
            success: function(response) {
                self.fromResponse(response);
            }
        });
    }

    self.fromResponse = function(response) {
        self.listHelper.updateItems(response.files);

        if (response.filename) {
            // got a file to scroll to
            self.listHelper.switchToItem(function(item) {return item.name == response.filename});
        }
    }

    self.loadFile = function(filename, printAfterLoad) {
        var file = self.listHelper.getItem(function(item) {return item.name == filename});
        if (!file) return;

        $.ajax({
            url: AJAX_BASEURL + "gcodefiles/load",
            type: "POST",
            dataType: "json",
            data: {filename: filename, print: printAfterLoad, target: file.origin}
        })
    }

    self.removeFile = function(filename) {
        var file = self.listHelper.getItem(function(item) {return item.name == filename});
        if (!file) return;

        $.ajax({
            url: AJAX_BASEURL + "gcodefiles/delete",
            type: "POST",
            dataType: "json",
            data: {filename: filename, target: file.origin},
            success: self.fromResponse
        })
    }

    self.initSdCard = function() {
        self._sendSdCommand("init");
    }

    self.releaseSdCard = function() {
        self._sendSdCommand("release");
    }

    self.refreshSdFiles = function() {
        self._sendSdCommand("refresh");
    }

    self._sendSdCommand = function(command) {
        $.ajax({
            url: AJAX_BASEURL + "control/sd",
            type: "POST",
            dataType: "json",
            data: {command: command}
        });
    }

    self.getPopoverContent = function(data) {
        var output = "<p><strong>Uploaded:</strong> " + data["date"] + "</p>";
        if (data["gcodeAnalysis"]) {
            output += "<p>";
            output += "<strong>Filament:</strong> " + data["gcodeAnalysis"]["filament"] + "<br>";
            output += "<strong>Estimated Print Time:</strong> " + data["gcodeAnalysis"]["estimatedPrintTime"];
            output += "</p>";
        }
        if (data["prints"] && data["prints"]["last"]) {
            output += "<p>";
            output += "<strong>Last Print:</strong> <span class=\"" + (data["prints"]["last"]["success"] ? "text-success" : "text-error") + "\">" + data["prints"]["last"]["date"] + "</span>";
            output += "</p>";
        }
        return output;
    }

    self.getSuccessClass = function(data) {
        if (!data["prints"] || !data["prints"]["last"]) {
            return "";
        }
        return data["prints"]["last"]["success"] ? "text-success" : "text-error";
    }

}

function TimelapseViewModel(loginStateViewModel) {
    var self = this;

    self.loginState = loginStateViewModel;

    self.timelapseType = ko.observable(undefined);
    self.timelapseTimedInterval = ko.observable(undefined);

    self.isErrorOrClosed = ko.observable(undefined);
    self.isOperational = ko.observable(undefined);
    self.isPrinting = ko.observable(undefined);
    self.isPaused = ko.observable(undefined);
    self.isError = ko.observable(undefined);
    self.isReady = ko.observable(undefined);
    self.isLoading = ko.observable(undefined);

    self.intervalInputEnabled = ko.computed(function() {
        return ("timed" == self.timelapseType());
    })

    self.isOperational.subscribe(function(newValue) {
        self.requestData();
    })

    // initialize list helper
    self.listHelper = new ItemListHelper(
        "timelapseFiles",
        {
            "name": function(a, b) {
                // sorts ascending
                if (a["name"].toLocaleLowerCase() < b["name"].toLocaleLowerCase()) return -1;
                if (a["name"].toLocaleLowerCase() > b["name"].toLocaleLowerCase()) return 1;
                return 0;
            },
            "creation": function(a, b) {
                // sorts descending
                if (a["date"] > b["date"]) return -1;
                if (a["date"] < b["date"]) return 1;
                return 0;
            },
            "size": function(a, b) {
                // sorts descending
                if (a["bytes"] > b["bytes"]) return -1;
                if (a["bytes"] < b["bytes"]) return 1;
                return 0;
            }
        },
        {
        },
        "name",
        [],
        [],
        CONFIG_TIMELAPSEFILESPERPAGE
    )

    self.requestData = function() {
        $.ajax({
            url: AJAX_BASEURL + "timelapse",
            type: "GET",
            dataType: "json",
            success: self.fromResponse
        });
    }

    self.fromResponse = function(response) {
        self.timelapseType(response.type);
        self.listHelper.updateItems(response.files);

        if (response.type == "timed" && response.config && response.config.interval) {
            self.timelapseTimedInterval(response.config.interval)
        } else {
            self.timelapseTimedInterval(undefined)
        }
    }

    self.fromCurrentData = function(data) {
        self._processStateData(data.state);
    }

    self.fromHistoryData = function(data) {
        self._processStateData(data.state);
    }

    self._processStateData = function(data) {
        self.isErrorOrClosed(data.flags.closedOrError);
        self.isOperational(data.flags.operational);
        self.isPaused(data.flags.paused);
        self.isPrinting(data.flags.printing);
        self.isError(data.flags.error);
        self.isReady(data.flags.ready);
        self.isLoading(data.flags.loading);
    }

    self.removeFile = function() {
        var filename = this.name;
        $.ajax({
            url: AJAX_BASEURL + "timelapse/" + filename,
            type: "DELETE",
            dataType: "json",
            success: self.requestData
        })
    }

    self.save = function() {
        var data = {
            "type": self.timelapseType()
        }

        if (self.timelapseType() == "timed") {
            data["interval"] = self.timelapseTimedInterval();
        }

        $.ajax({
            url: AJAX_BASEURL + "timelapse",
            type: "POST",
            dataType: "json",
            data: data,
            success: self.fromResponse
        })
    }
}

function GcodeViewModel(loginStateViewModel) {
    var self = this;

    self.loginState = loginStateViewModel;

    self.loadedFilename = undefined;
    self.status = 'idle';
    self.enabled = false;

    self.errorCount = 0;

    self.initialize = function(){
        self.enabled = true;
        GCODE.ui.initHandlers();
    }

    self.loadFile = function(filename){
        if (self.status == 'idle' && self.errorCount < 3) {
            self.status = 'request';
            $.ajax({
                url: AJAX_BASEURL + "gcodefiles/" + filename,
                type: "GET",
                success: function(response, rstatus) {
                    if(rstatus === 'success'){
                        self.showGCodeViewer(response, rstatus);
                        self.loadedFilename=filename;
                        self.status = 'idle';
                    }
                },
                error: function() {
                    self.status = 'idle';
                    self.errorCount++;
                }
            })
        }
    }

    self.showGCodeViewer = function(response, rstatus) {
        var par = {};
        par.target = {};
        par.target.result = response;
        GCODE.gCodeReader.loadFile(par);
    }

    self.fromHistoryData = function(data) {
        self._processData(data);
    }

    self.fromCurrentData = function(data) {
        self._processData(data);
    }

    self._processData = function(data) {
        if (!self.enabled) return;
        if (!data.job.filename) return;

        if(self.loadedFilename && self.loadedFilename == data.job.filename) {
            if (data.state.flags && (data.state.flags.printing || data.state.flags.paused)) {
                var cmdIndex = GCODE.gCodeReader.getCmdIndexForPercentage(data.progress.progress * 100);
                if(cmdIndex){
                    GCODE.renderer.render(cmdIndex.layer, 0, cmdIndex.cmd);
                    GCODE.ui.updateLayerInfo(cmdIndex.layer);
                }
            }
            self.errorCount = 0
        } else if (data.job.filename) {
            self.loadFile(data.job.filename);
        }
    }

}

function UsersViewModel(loginStateViewModel) {
    var self = this;

    self.loginState = loginStateViewModel;

    // initialize list helper
    self.listHelper = new ItemListHelper(
        "users",
        {
            "name": function(a, b) {
                // sorts ascending
                if (a["name"].toLocaleLowerCase() < b["name"].toLocaleLowerCase()) return -1;
                if (a["name"].toLocaleLowerCase() > b["name"].toLocaleLowerCase()) return 1;
                return 0;
            }
        },
        {},
        "name",
        [],
        CONFIG_USERSPERPAGE
    );

    self.emptyUser = {name: "", admin: false, active: false};

    self.currentUser = ko.observable(self.emptyUser);

    self.editorUsername = ko.observable(undefined);
    self.editorPassword = ko.observable(undefined);
    self.editorRepeatedPassword = ko.observable(undefined);
    self.editorAdmin = ko.observable(undefined);
    self.editorActive = ko.observable(undefined);

    self.currentUser.subscribe(function(newValue) {
        if (newValue === undefined) {
            self.editorUsername(undefined);
            self.editorAdmin(undefined);
            self.editorActive(undefined);
        } else {
            self.editorUsername(newValue.name);
            self.editorAdmin(newValue.admin);
            self.editorActive(newValue.active);
        }
        self.editorPassword(undefined);
        self.editorRepeatedPassword(undefined);
    });

    self.editorPasswordMismatch = ko.computed(function() {
        return self.editorPassword() != self.editorRepeatedPassword();
    });

    self.requestData = function() {
        if (!CONFIG_ACCESS_CONTROL) return;

        $.ajax({
            url: AJAX_BASEURL + "users",
            type: "GET",
            dataType: "json",
            success: self.fromResponse
        });
    }

    self.fromResponse = function(response) {
        self.listHelper.updateItems(response.users);
    }

    self.showAddUserDialog = function() {
        if (!CONFIG_ACCESS_CONTROL) return;

        self.currentUser(undefined);
        self.editorActive(true);
        $("#settings-usersDialogAddUser").modal("show");
    }

    self.confirmAddUser = function() {
        if (!CONFIG_ACCESS_CONTROL) return;

        var user = {name: self.editorUsername(), password: self.editorPassword(), admin: self.editorAdmin(), active: self.editorActive()};
        self.addUser(user, function() {
            // close dialog
            self.currentUser(undefined);
            $("#settings-usersDialogAddUser").modal("hide");
        });
    }

    self.showEditUserDialog = function(user) {
        if (!CONFIG_ACCESS_CONTROL) return;

        self.currentUser(user);
        $("#settings-usersDialogEditUser").modal("show");
    }

    self.confirmEditUser = function() {
        if (!CONFIG_ACCESS_CONTROL) return;

        var user = self.currentUser();
        user.active = self.editorActive();
        user.admin = self.editorAdmin();

        // make AJAX call
        self.updateUser(user, function() {
            // close dialog
            self.currentUser(undefined);
            $("#settings-usersDialogEditUser").modal("hide");
        });
    }

    self.showChangePasswordDialog = function(user) {
        if (!CONFIG_ACCESS_CONTROL) return;

        self.currentUser(user);
        $("#settings-usersDialogChangePassword").modal("show");
    }

    self.confirmChangePassword = function() {
        if (!CONFIG_ACCESS_CONTROL) return;

        self.updatePassword(self.currentUser().name, self.editorPassword(), function() {
            // close dialog
            self.currentUser(undefined);
            $("#settings-usersDialogChangePassword").modal("hide");
        });
    }

    //~~ AJAX calls

    self.addUser = function(user, callback) {
        if (!CONFIG_ACCESS_CONTROL) return;
        if (user === undefined) return;

        $.ajax({
            url: AJAX_BASEURL + "users",
            type: "POST",
            contentType: "application/json; charset=UTF-8",
            data: JSON.stringify(user),
            success: function(response) {
                self.fromResponse(response);
                callback();
            }
        });
    }

    self.removeUser = function(user, callback) {
        if (!CONFIG_ACCESS_CONTROL) return;
        if (user === undefined) return;

        if (user.name == loginStateViewModel.username()) {
            // we do not allow to delete ourselves
            $.pnotify({title: "Not possible", text: "You may not delete your own account.", type: "error"});
            return;
        }

        $.ajax({
            url: AJAX_BASEURL + "users/" + user.name,
            type: "DELETE",
            success: function(response) {
                self.fromResponse(response);
                callback();
            }
        });
    }

    self.updateUser = function(user, callback) {
        if (!CONFIG_ACCESS_CONTROL) return;
        if (user === undefined) return;

        $.ajax({
            url: AJAX_BASEURL + "users/" + user.name,
            type: "PUT",
            contentType: "application/json; charset=UTF-8",
            data: JSON.stringify(user),
            success: function(response) {
                self.fromResponse(response);
                callback();
            }
        });
    }

    self.updatePassword = function(username, password, callback) {
        if (!CONFIG_ACCESS_CONTROL) return;

        $.ajax({
            url: AJAX_BASEURL + "users/" + username + "/password",
            type: "PUT",
            contentType: "application/json; charset=UTF-8",
            data: JSON.stringify({password: password}),
            success: callback
        });
    }
}

function SettingsViewModel(loginStateViewModel, usersViewModel) {
    var self = this;

    self.loginState = loginStateViewModel;
    self.users = usersViewModel;

    self.appearance_name = ko.observable(undefined);
    self.appearance_color = ko.observable(undefined);

    /* I did attempt to allow arbitrary gradients but cross browser support via knockout or jquery was going to be horrible */
    self.appearance_available_colors = ko.observable(["default", "red", "orange", "yellow", "green", "blue", "violet"]);

    self.printer_movementSpeedX = ko.observable(undefined);
    self.printer_movementSpeedY = ko.observable(undefined);
    self.printer_movementSpeedZ = ko.observable(undefined);
    self.printer_movementSpeedE = ko.observable(undefined);

    self.webcam_streamUrl = ko.observable(undefined);
    self.webcam_snapshotUrl = ko.observable(undefined);
    self.webcam_ffmpegPath = ko.observable(undefined);
    self.webcam_bitrate = ko.observable(undefined);
    self.webcam_watermark = ko.observable(undefined);

    self.feature_gcodeViewer = ko.observable(undefined);
    self.feature_waitForStart = ko.observable(undefined);
    self.feature_alwaysSendChecksum = ko.observable(undefined);
    self.feature_resetLineNumbersWithPrefixedN = ko.observable(undefined);
    self.feature_sdSupport = ko.observable(undefined);

    self.folder_uploads = ko.observable(undefined);
    self.folder_timelapse = ko.observable(undefined);
    self.folder_timelapseTmp = ko.observable(undefined);
    self.folder_logs = ko.observable(undefined);

    self.temperature_profiles = ko.observableArray(undefined);

    self.system_actions = ko.observableArray([]);

    self.addTemperatureProfile = function() {
            self.temperature_profiles.push({name: "New", extruder:0, bed:0});
        };

    self.removeTemperatureProfile = function(profile) {
            self.temperature_profiles.remove(profile);
        };

    self.requestData = function() {
        $.ajax({
            url: AJAX_BASEURL + "settings",
            type: "GET",
            dataType: "json",
            success: self.fromResponse
        });
    }

    self.fromResponse = function(response) {
        self.appearance_name(response.appearance.name);
        self.appearance_color(response.appearance.color);

        self.printer_movementSpeedX(response.printer.movementSpeedX);
        self.printer_movementSpeedY(response.printer.movementSpeedY);
        self.printer_movementSpeedZ(response.printer.movementSpeedZ);
        self.printer_movementSpeedE(response.printer.movementSpeedE);

        self.webcam_streamUrl(response.webcam.streamUrl);
        self.webcam_snapshotUrl(response.webcam.snapshotUrl);
        self.webcam_ffmpegPath(response.webcam.ffmpegPath);
        self.webcam_bitrate(response.webcam.bitrate);
        self.webcam_watermark(response.webcam.watermark);

        self.feature_gcodeViewer(response.feature.gcodeViewer);
        self.feature_waitForStart(response.feature.waitForStart);
        self.feature_alwaysSendChecksum(response.feature.alwaysSendChecksum);
        self.feature_resetLineNumbersWithPrefixedN(response.feature.resetLineNumbersWithPrefixedN);
        self.feature_sdSupport(response.feature.sdSupport);

        self.folder_uploads(response.folder.uploads);
        self.folder_timelapse(response.folder.timelapse);
        self.folder_timelapseTmp(response.folder.timelapseTmp);
        self.folder_logs(response.folder.logs);

        self.temperature_profiles(response.temperature.profiles);

        self.system_actions(response.system.actions);
    }

    self.saveData = function() {
        var data = {
            "appearance" : {
                "name": self.appearance_name(),
                "color": self.appearance_color()
             },
            "printer": {
                "movementSpeedX": self.printer_movementSpeedX(),
                "movementSpeedY": self.printer_movementSpeedY(),
                "movementSpeedZ": self.printer_movementSpeedZ(),
                "movementSpeedE": self.printer_movementSpeedE()
            },
            "webcam": {
                "streamUrl": self.webcam_streamUrl(),
                "snapshotUrl": self.webcam_snapshotUrl(),
                "ffmpegPath": self.webcam_ffmpegPath(),
                "bitrate": self.webcam_bitrate(),
                "watermark": self.webcam_watermark()
            },
            "feature": {
                "gcodeViewer": self.feature_gcodeViewer(),
                "waitForStart": self.feature_waitForStart(),
                "alwaysSendChecksum": self.feature_alwaysSendChecksum(),
                "resetLineNumbersWithPrefixedN": self.feature_resetLineNumbersWithPrefixedN(),
                "waitForStart": self.feature_waitForStart(),
                "sdSupport": self.feature_sdSupport()
            },
            "folder": {
                "uploads": self.folder_uploads(),
                "timelapse": self.folder_timelapse(),
                "timelapseTmp": self.folder_timelapseTmp(),
                "logs": self.folder_logs()
            },
            "temperature": {
                "profiles": self.temperature_profiles()
            },
            "system": {
                "actions": self.system_actions()
            }
        }

        $.ajax({
            url: AJAX_BASEURL + "settings",
            type: "POST",
            dataType: "json",
            contentType: "application/json; charset=UTF-8",
            data: JSON.stringify(data),
            success: function(response) {
                self.fromResponse(response);
                $("#settings_dialog").modal("hide");
            }
        })
    }

}

function NavigationViewModel(loginStateViewModel, appearanceViewModel, settingsViewModel, usersViewModel) {
    var self = this;

    self.loginState = loginStateViewModel;
    self.appearance = appearanceViewModel;
    self.systemActions = settingsViewModel.system_actions;
    self.users = usersViewModel;

    self.triggerAction = function(action) {
        var callback = function() {
            $.ajax({
                url: AJAX_BASEURL + "system",
                type: "POST",
                dataType: "json",
                data: "action=" + action.action,
                success: function() {
                    $.pnotify({title: "Success", text: "The command \""+ action.name +"\" executed successfully", type: "success"});
                },
                error: function(jqXHR, textStatus, errorThrown) {
                    $.pnotify({title: "Error", text: "<p>The command \"" + action.name + "\" could not be executed.</p><p>Reason: <pre>" + jqXHR.responseText + "</pre></p>", type: "error"});
                }
            })
        }
        if (action.confirm) {
            $("#confirmation_dialog .confirmation_dialog_message").text(action.confirm);
            $("#confirmation_dialog .confirmation_dialog_acknowledge").click(function(e) {e.preventDefault(); $("#confirmation_dialog").modal("hide"); callback(); });
            $("#confirmation_dialog").modal("show");
        } else {
            callback();
        }
    }
}

function DataUpdater(loginStateViewModel, connectionViewModel, printerStateViewModel, temperatureViewModel, controlViewModel, terminalViewModel, gcodeFilesViewModel, timelapseViewModel, gcodeViewModel) {
    var self = this;

    self.loginStateViewModel = loginStateViewModel;
    self.connectionViewModel = connectionViewModel;
    self.printerStateViewModel = printerStateViewModel;
    self.temperatureViewModel = temperatureViewModel;
    self.controlViewModel = controlViewModel;
    self.terminalViewModel = terminalViewModel;
    self.gcodeFilesViewModel = gcodeFilesViewModel;
    self.timelapseViewModel = timelapseViewModel;
    self.gcodeViewModel = gcodeViewModel;

    self._socket = io.connect();
    self._socket.on("connect", function() {
        if ($("#offline_overlay").is(":visible")) {
            $("#offline_overlay").hide();
            self.timelapseViewModel.requestData();
            $("#webcam_image").attr("src", CONFIG_WEBCAM_STREAM + "?" + new Date().getTime());
            self.loginStateViewModel.requestData();
            self.gcodeFilesViewModel.requestData();
        }
    })
    self._socket.on("disconnect", function() {
        $("#offline_overlay_message").html(
            "The server appears to be offline, at least I'm not getting any response from it. I'll try to reconnect " +
            "automatically <strong>over the next couple of minutes</strong>, however you are welcome to try a manual reconnect " +
            "anytime using the button below."
        );
        if (!$("#offline_overlay").is(":visible"))
            $("#offline_overlay").show();
    })
    self._socket.on("reconnect_failed", function() {
        $("#offline_overlay_message").html(
            "The server appears to be offline, at least I'm not getting any response from it. I <strong>could not reconnect automatically</strong>, " +
            "but you may try a manual reconnect using the button below."
        );
    })
    self._socket.on("history", function(data) {
        self.connectionViewModel.fromHistoryData(data);
        self.printerStateViewModel.fromHistoryData(data);
        self.temperatureViewModel.fromHistoryData(data);
        self.controlViewModel.fromHistoryData(data);
        self.terminalViewModel.fromHistoryData(data);
        self.timelapseViewModel.fromHistoryData(data);
        self.gcodeViewModel.fromHistoryData(data);
        self.gcodeFilesViewModel.fromCurrentData(data);
    })
    self._socket.on("current", function(data) {
        self.connectionViewModel.fromCurrentData(data);
        self.printerStateViewModel.fromCurrentData(data);
        self.temperatureViewModel.fromCurrentData(data);
        self.controlViewModel.fromCurrentData(data);
        self.terminalViewModel.fromCurrentData(data);
        self.timelapseViewModel.fromCurrentData(data);
        self.gcodeViewModel.fromCurrentData(data);
        self.gcodeFilesViewModel.fromCurrentData(data);
    })
    self._socket.on("updateTrigger", function(type) {
        if (type == "gcodeFiles") {
            gcodeFilesViewModel.requestData();
        }
    })

    self.reconnect = function() {
        self._socket.socket.connect();
    }
}

function ItemListHelper(listType, supportedSorting, supportedFilters, defaultSorting, defaultFilters, exclusiveFilters, filesPerPage) {
    var self = this;

    self.listType = listType;
    self.supportedSorting = supportedSorting;
    self.supportedFilters = supportedFilters;
    self.defaultSorting = defaultSorting;
    self.defaultFilters = defaultFilters;
    self.exclusiveFilters = exclusiveFilters;

    self.allItems = [];
    self.items = ko.observableArray([]);
    self.pageSize = ko.observable(filesPerPage);
    self.currentPage = ko.observable(0);
    self.currentSorting = ko.observable(self.defaultSorting);
    self.currentFilters = ko.observableArray(self.defaultFilters);

    //~~ item handling

    self.updateItems = function(items) {
        self.allItems = items;
        self._updateItems();
    }

    //~~ pagination

    self.paginatedItems = ko.dependentObservable(function() {
        if (self.items() == undefined) {
            return [];
        } else {
            var from = Math.max(self.currentPage() * self.pageSize(), 0);
            var to = Math.min(from + self.pageSize(), self.items().length);
            return self.items().slice(from, to);
        }
    })
    self.lastPage = ko.dependentObservable(function() {
        return Math.ceil(self.items().length / self.pageSize()) - 1;
    })
    self.pages = ko.dependentObservable(function() {
        var pages = [];
        if (self.lastPage() < 7) {
            for (var i = 0; i < self.lastPage() + 1; i++) {
                pages.push({ number: i, text: i+1 });
            }
        } else {
            pages.push({ number: 0, text: 1 });
            if (self.currentPage() < 5) {
                for (var i = 1; i < 5; i++) {
                    pages.push({ number: i, text: i+1 });
                }
                pages.push({ number: -1, text: "…"});
            } else if (self.currentPage() > self.lastPage() - 5) {
                pages.push({ number: -1, text: "…"});
                for (var i = self.lastPage() - 4; i < self.lastPage(); i++) {
                    pages.push({ number: i, text: i+1 });
                }
            } else {
                pages.push({ number: -1, text: "…"});
                for (var i = self.currentPage() - 1; i <= self.currentPage() + 1; i++) {
                    pages.push({ number: i, text: i+1 });
                }
                pages.push({ number: -1, text: "…"});
            }
            pages.push({ number: self.lastPage(), text: self.lastPage() + 1})
        }
        return pages;
    })

    self.switchToItem = function(matcher) {
        var pos = -1;
        var itemList = self.items();
        for (var i = 0; i < itemList.length; i++) {
            if (matcher(itemList[i])) {
                pos = i;
                break;
            }
        }

        if (pos > -1) {
            var page = Math.floor(pos / self.pageSize());
            self.changePage(page);
        }
    }

    self.changePage = function(newPage) {
        if (newPage < 0 || newPage > self.lastPage())
            return;
        self.currentPage(newPage);
    }
    self.prevPage = function() {
        if (self.currentPage() > 0) {
            self.currentPage(self.currentPage() - 1);
        }
    }
    self.nextPage = function() {
        if (self.currentPage() < self.lastPage()) {
            self.currentPage(self.currentPage() + 1);
        }
    }

    self.getItem = function(matcher) {
        var itemList = self.items();
        for (var i = 0; i < itemList.length; i++) {
            if (matcher(itemList[i])) {
                return itemList[i];
            }
        }

        return undefined;
    }

    //~~ sorting

    self.changeSorting = function(sorting) {
        if (!_.contains(_.keys(self.supportedSorting), sorting))
            return;

        self.currentSorting(sorting);
        self._saveCurrentSortingToLocalStorage();

        self.changePage(0);
        self._updateItems();
    }

    //~~ filtering

    self.toggleFilter = function(filter) {
        if (!_.contains(_.keys(self.supportedFilters), filter))
            return;

        if (_.contains(self.currentFilters(), filter)) {
            self.removeFilter(filter);
        } else {
            self.addFilter(filter);
        }
    }

    self.addFilter = function(filter) {
        if (!_.contains(_.keys(self.supportedFilters), filter))
            return;

        for (var i = 0; i < self.exclusiveFilters.length; i++) {
            if (_.contains(self.exclusiveFilters[i], filter)) {
                for (var j = 0; j < self.exclusiveFilters[i].length; j++) {
                    if (self.exclusiveFilters[i][j] == filter)
                        continue;
                    self.removeFilter(self.exclusiveFilters[i][j]);
                }
            }
        }

        var filters = self.currentFilters();
        filters.push(filter);
        self.currentFilters(filters);
        self._saveCurrentFiltersToLocalStorage();

        self._updateItems();
    }

    self.removeFilter = function(filter) {
        if (!_.contains(_.keys(self.supportedFilters), filter))
            return;

        var filters = self.currentFilters();
        filters.pop(filter);
        self.currentFilters(filters);
        self._saveCurrentFiltersToLocalStorage();

        self._updateItems();
    }

    //~~ update for sorted and filtered view

    self._updateItems = function() {
        // determine comparator
        var comparator = undefined;
        var currentSorting = self.currentSorting();
        if (typeof currentSorting !== undefined && typeof self.supportedSorting[currentSorting] !== undefined) {
            comparator = self.supportedSorting[currentSorting];
        }

        // work on all items
        var result = self.allItems;

        // filter if necessary
        var filters = self.currentFilters();
        _.each(filters, function(filter) {
            if (typeof filter !== undefined && typeof supportedFilters[filter] !== undefined)
                result = _.filter(result, supportedFilters[filter]);
        });

        // sort if necessary
        if (typeof comparator !== undefined)
            result.sort(comparator);

        // set result list
        self.items(result);
    }

    //~~ local storage

    self._saveCurrentSortingToLocalStorage = function() {
        if ( self._initializeLocalStorage() ) {
	        var currentSorting = self.currentSorting();
	        if (currentSorting !== undefined)
	            localStorage[self.listType + "." + "currentSorting"] = currentSorting;
	        else
	            localStorage[self.listType + "." + "currentSorting"] = undefined;
        }
    }

    self._loadCurrentSortingFromLocalStorage = function() {
        if ( self._initializeLocalStorage() ) {
	        if (_.contains(_.keys(supportedSorting), localStorage[self.listType + "." + "currentSorting"]))
	            self.currentSorting(localStorage[self.listType + "." + "currentSorting"]);
	        else
	            self.currentSorting(defaultSorting);
	    }
    }

    self._saveCurrentFiltersToLocalStorage = function() {
        if ( self._initializeLocalStorage() ) {
	        var filters = _.intersection(_.keys(self.supportedFilters), self.currentFilters());
	        localStorage[self.listType + "." + "currentFilters"] = JSON.stringify(filters);
	    }
    }

    self._loadCurrentFiltersFromLocalStorage = function() {
        if ( self._initializeLocalStorage() ) {
        	self.currentFilters(_.intersection(_.keys(self.supportedFilters), JSON.parse(localStorage[self.listType + "." + "currentFilters"])));
        }
    }

    self._initializeLocalStorage = function() {
        if (!Modernizr.localstorage)
        	return false;
        
        if (localStorage[self.listType + "." + "currentSorting"] !== undefined && localStorage[self.listType + "." + "currentFilters"] !== undefined && JSON.parse(localStorage[self.listType + "." + "currentFilters"]) instanceof Array)
            return true;

        localStorage[self.listType + "." + "currentSorting"] = self.defaultSorting;
        localStorage[self.listType + "." + "currentFilters"] = JSON.stringify(self.defaultFilters);
        
        return true;
    }

    self._loadCurrentFiltersFromLocalStorage();
    self._loadCurrentSortingFromLocalStorage();
}

function AppearanceViewModel(settingsViewModel) {
    var self = this;

    self.name = settingsViewModel.appearance_name;
    self.color = settingsViewModel.appearance_color;

    self.brand = ko.computed(function() {
        if (self.name())
            return "OctoPrint: " + self.name();
        else
            return "OctoPrint";
    })

    self.title = ko.computed(function() {
        if (self.name())
            return self.name() + " [OctoPrint]";
        else
            return "OctoPrint";
    })
}

$(function() {

        //~~ View models
        var loginStateViewModel = new LoginStateViewModel(loginStateViewModel);
        var usersViewModel = new UsersViewModel(loginStateViewModel);
        var connectionViewModel = new ConnectionViewModel(loginStateViewModel);
        var printerStateViewModel = new PrinterStateViewModel(loginStateViewModel);
        var settingsViewModel = new SettingsViewModel(loginStateViewModel, usersViewModel);
        var appearanceViewModel = new AppearanceViewModel(settingsViewModel);
        var temperatureViewModel = new TemperatureViewModel(loginStateViewModel, settingsViewModel);
        var controlViewModel = new ControlViewModel(loginStateViewModel);
        var terminalViewModel = new TerminalViewModel(loginStateViewModel);
        var gcodeFilesViewModel = new GcodeFilesViewModel(loginStateViewModel);
        var timelapseViewModel = new TimelapseViewModel(loginStateViewModel);
        var gcodeViewModel = new GcodeViewModel(loginStateViewModel);
        var navigationViewModel = new NavigationViewModel(loginStateViewModel, appearanceViewModel, settingsViewModel, usersViewModel);

        var dataUpdater = new DataUpdater(
            loginStateViewModel,
            connectionViewModel, 
            printerStateViewModel, 
            temperatureViewModel, 
            controlViewModel,
            terminalViewModel,
            gcodeFilesViewModel,
            timelapseViewModel,
            gcodeViewModel
        );
        
        // work around a stupid iOS6 bug where ajax requests get cached and only work once, as described at
        // http://stackoverflow.com/questions/12506897/is-safari-on-ios-6-caching-ajax-results
        $.ajaxSetup({
            type: 'POST',
            headers: { "cache-control": "no-cache" }
        });

        //~~ Show settings - to ensure centered
        $('#navbar_show_settings').click(function() {
            $('#settings_dialog').modal()
                 .css({
                     width: 'auto',
                     'margin-left': function() { return -($(this).width() /2); }
                  });
            return false;
        })

        //~~ Temperature control (should really move to knockout click binding)

        $("#temp_newTemp_set").click(function() {
            var newTemp = $("#temp_newTemp").val();
            $.ajax({
                url: AJAX_BASEURL + "control/temperature",
                type: "POST",
                dataType: "json",
                data: { temp: newTemp },
                success: function() {$("#temp_newTemp").val("")}
            })
        })
        $("#temp_newBedTemp_set").click(function() {
            var newBedTemp = $("#temp_newBedTemp").val();
            $.ajax({
                url: AJAX_BASEURL + "control/temperature",
                type: "POST",
                dataType: "json",
                data: { bedTemp: newBedTemp },
                success: function() {$("#temp_newBedTemp").val("")}
            })
        })
        $('#tabs a[data-toggle="tab"]').on('shown', function (e) {
            temperatureViewModel.updatePlot();
            terminalViewModel.updateOutput();
        });

        //~~ Terminal

        $("#terminal-send").click(function () {
            var command = $("#terminal-command").val();

            /*
            var re = /^([gm][0-9]+)(\s.*)?/;
            var commandMatch = command.match(re);
            if (commandMatch != null) {
                command = commandMatch[1].toUpperCase() + ((commandMatch[2] !== undefined) ? commandMatch[2] : "");
            }
            */

            if (command) {
                $.ajax({
                    url: AJAX_BASEURL + "control/command",
                    type: "POST",
                    dataType: "json",
                    contentType: "application/json; charset=UTF-8",
                    data: JSON.stringify({"command": command})
                })
                $("#terminal-command").val('')
            }

        })

        $("#terminal-command").keyup(function (event) {
            if (event.keyCode == 13) {
                $("#terminal-send").click()
            }
        })

        //~~ Gcode upload

        function gcode_upload_done(e, data) {
            gcodeFilesViewModel.fromResponse(data.result);
            $("#gcode_upload_progress .bar").css("width", "0%");
            $("#gcode_upload_progress").removeClass("progress-striped").removeClass("active");
            $("#gcode_upload_progress .bar").text("");
        }

        function gcode_upload_progress(e, data) {
            var progress = parseInt(data.loaded / data.total * 100, 10);
            $("#gcode_upload_progress .bar").css("width", progress + "%");
            $("#gcode_upload_progress .bar").text("Uploading ...");
            if (progress >= 100) {
                $("#gcode_upload_progress").addClass("progress-striped").addClass("active");
                $("#gcode_upload_progress .bar").text("Saving ...");
            }
        }

        var localTarget;
        if (CONFIG_SD_SUPPORT) {
            localTarget = $("#drop_locally");
        } else {
            localTarget = $("#drop");
        }

        $("#gcode_upload").fileupload({
            dataType: "json",
            dropZone: localTarget,
            formData: {target: "local"},
            done: gcode_upload_done,
            progressall: gcode_upload_progress
        });

        if (CONFIG_SD_SUPPORT) {
            $("#gcode_upload_sd").fileupload({
                dataType: "json",
                dropZone: $("#drop_sd"),
                formData: {target: "sd"},
                done: gcode_upload_done,
                progressall: gcode_upload_progress
            });
        }

        $(document).bind("dragover", function (e) {
            var dropOverlay = $("#drop_overlay");
            var dropZone = $("#drop");
            var dropZoneLocal = $("#drop_locally");
            var dropZoneSd = $("#drop_sd");
            var dropZoneBackground = $("#drop_background");
            var dropZoneLocalBackground = $("#drop_locally_background");
            var dropZoneSdBackground = $("#drop_sd_background");
            var timeout = window.dropZoneTimeout;

            if (!timeout) {
                dropOverlay.addClass('in');
            } else {
                clearTimeout(timeout);
            }

            var foundLocal = false;
            var foundSd = false;
            var found = false
            var node = e.target;
            do {
                if (dropZoneLocal && node === dropZoneLocal[0]) {
                    foundLocal = true;
                    break;
                } else if (dropZoneSd && node === dropZoneSd[0]) {
                    foundSd = true;
                    break;
                } else if (dropZone && node === dropZone[0]) {
                    found = true;
                    break;
                }
                node = node.parentNode;
            } while (node != null);

            if (foundLocal) {
                dropZoneLocalBackground.addClass("hover");
                dropZoneSdBackground.removeClass("hover");
            } else if (foundSd) {
                dropZoneSdBackground.addClass("hover");
                dropZoneLocalBackground.removeClass("hover");
            } else if (found) {
                dropZoneBackground.addClass("hover");
            } else {
                if (dropZoneLocalBackground) dropZoneLocalBackground.removeClass("hover");
                if (dropZoneSdBackground) dropZoneSdBackground.removeClass("hover");
                if (dropZoneBackground) dropZoneBackground.removeClass("hover");
            }

            window.dropZoneTimeout = setTimeout(function () {
                window.dropZoneTimeout = null;
                dropOverlay.removeClass("in");
                if (dropZoneLocal) dropZoneLocalBackground.removeClass("hover");
                if (dropZoneSd) dropZoneSdBackground.removeClass("hover");
                if (dropZone) dropZoneBackground.removeClass("hover");
            }, 100);
        });

        //~~ Offline overlay
        $("#offline_overlay_reconnect").click(function() {dataUpdater.reconnect()});

        //~~ knockout.js bindings

        ko.bindingHandlers.popover = {
            init: function(element, valueAccessor, allBindingsAccessor, viewModel, bindingContext) {
                var val = ko.utils.unwrapObservable(valueAccessor());

                var options = {
                    title: val.title,
                    animation: val.animation,
                    placement: val.placement,
                    trigger: val.trigger,
                    delay: val.delay,
                    content: val.content,
                    html: val.html
                };
                $(element).popover(options);
            }
        }

        ko.applyBindings(connectionViewModel, document.getElementById("connection_accordion"));
        ko.applyBindings(printerStateViewModel, document.getElementById("state_accordion"));
        ko.applyBindings(gcodeFilesViewModel, document.getElementById("files_accordion"));
        ko.applyBindings(temperatureViewModel, document.getElementById("temp"));
        ko.applyBindings(controlViewModel, document.getElementById("control"));
        ko.applyBindings(terminalViewModel, document.getElementById("term"));
        ko.applyBindings(gcodeViewModel, document.getElementById("gcode"));
        ko.applyBindings(settingsViewModel, document.getElementById("settings_dialog"));
        ko.applyBindings(navigationViewModel, document.getElementById("navbar"));
        ko.applyBindings(appearanceViewModel, document.getElementsByTagName("head")[0]);

        var timelapseElement = document.getElementById("timelapse");
        if (timelapseElement) {
            ko.applyBindings(timelapseViewModel, timelapseElement);
        }
        var gCodeVisualizerElement = document.getElementById("gcode");
        if (gCodeVisualizerElement) {
            gcodeViewModel.initialize();
        }

        //~~ startup commands

        loginStateViewModel.requestData();
        connectionViewModel.requestData();
        controlViewModel.requestData();
        gcodeFilesViewModel.requestData();
        timelapseViewModel.requestData();

        loginStateViewModel.subscribe(function(change, data) {
            if ("login" == change) {
                $("#gcode_upload").fileupload("enable");

                settingsViewModel.requestData();
                if (data.admin) {
                    usersViewModel.requestData();
                }
            } else {
                $("#gcode_upload").fileupload("disable");
            }
        });

        //~~ UI stuff

        $(".accordion-toggle[href='#files']").click(function() {
            if ($("#files").hasClass("in")) {
                $("#files").removeClass("overflow_visible");
            } else {
                setTimeout(function() {
                    $("#files").addClass("overflow_visible");
                }, 1000);
            }
        })

        $.pnotify.defaults.history = false;

        $.fn.modal.defaults.maxHeight = function(){
            // subtract the height of the modal header and footer
            return $(window).height() - 165;
        }

        // Fix input element click problem on login dialog
        $(".dropdown input, .dropdown label").click(function(e) {
            e.stopPropagation();
        });

        $(document).bind("drop dragover", function (e) {
            e.preventDefault();
        });
    }
);
<|MERGE_RESOLUTION|>--- conflicted
+++ resolved
@@ -234,15 +234,11 @@
         var filepos = self.filepos() ? self.filepos() : "-";
         return filepos + " / " + self.filesize();
     });
-<<<<<<< HEAD
-
-=======
     self.heightString = ko.computed(function() {
         if (!self.currentHeight())
             return "-";
         return self.currentHeight();
     })
->>>>>>> edff3113
     self.progressString = ko.computed(function() {
         if (!self.progress())
             return 0;
