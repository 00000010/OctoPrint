# Authors

The following people have contributed to OctoPrint's code base (ordered by
date of first contribution):

  * [Gina Häußge](https://github.com/foosel)
  * [Thomas Sanladerer](https://github.com/imitation)
  * [Alex Ustyantsev](https://github.com/hudbrog)
  * [Andrew Dalgleish](https://github.com/ajd4096)
  * [Dale Price](https://github.com/daprice)
  * [Václav "ax" Hůla](https://github.com/AxTheB)
  * [Tom Perry](https://github.com/daftscience)
  * [Andreas Gohr](https://github.com/splitbrain)
  * [Lars Norpchen](https://github.com/norpchen)
  * [Marlon Wünnemann](https://github.com/marwue)
  * ["algspd"](https://github.com/algspd)
  * [Peter Uithoven](https://github.com/peteruithoven)
  * [Bryan Mayland](https://github.com/CapnBry)
  * [Ross Hendrickson](https://github.com/savorywatt)
  * [Dan Lipsitt](https://github.com/DanLipsitt)
  * [James Gao](https://github.com/jamesgao)
  * [Tonnerre Lombard](https://github.com/tonnerre)
  * [Marc Hannappel](https://github.com/Salandora)
  * [Brad Pitcher](https://github.com/brad)
  * [Gabe Rosenhouse](https://github.com/rosenhouse)
  * [chriskoz](https://github.com/chriskoz)
  * [Ilya Novoselov](https://github.com/nullie)
  * [Corey C](https://github.com/C-o-r-E)
  * [Jarek Szczepanski](https://github.com/imrahil)
  * [Jon Nordby](https://github.com/jonnor)
  * [Aaron Bieber](https://github.com/qbit)
  * [Guy Sheffer](https://github.com/guysoft)
  * [Dattas Moonchaser](https://github.com/dattas)
  * [Pim Rutgers](https://github.com/Booli)
  * [Koen Kooi](https://github.com/koenkooi)
  * [Colin Wallace](https://github.com/Wallacoloo)
  * [Michael Ang](https://github.com/mangtronix)
  * [Philipp Engel](https://github.com/nosyjoe)
  * [Giles Hall](https://github.com/vishnubob)
  * [Bevaz](https://github.com/Bevaz)
  * [Bortek](https://github.com/bortek)
  * [Rob Speed](https://github.com/rspeed)
  * [Renha](https://github.com/Renha)
  * [Antoine Bertin](https://github.com/Diaoul)
  * [Teja Philipp](https://github.com/hungerpirat)
  * ["matobago"](https://github.com/matobago)
  * ["nophead"](https://github.com/nophead)
  * [Bob Clough](https://github.com/thinkl33t)
  * [Mikk Kiilaspää](https://github.com/Mikk36)
  * [Jack Minardi](https://github.com/jminardi)
  * [Mark Walker](https://github.com/markwal)
  * [Lucas Clemente](https://github.com/lucas-clemente)
  * [Andrew Erickson](https://github.com/aerickson)
  * [Nicanor Romero Venier](https://github.com/nicanor-romero)
  * [Thomas Hou](https://github.com/masterhou)
  * [Mark Bastiaans](https://github.com/markbastiaans)
  * [Marcel Hellwig](https://github.com/punkkeks)
  * [Kevin Murphy](https://github.com/kevingelion)
  * [Richard Joyce](https://github.com/richjoyce)
  * ["bwgan"](https://github.com/bwgan)
  * [Siim Raud](https://github.com/2ndalpha)
  * ["geoporalis"](https://github.com/geoporalis)
  * [Andrew Malota](https://github.com/2bitoperations)
  * [Alexander Leisentritt](https://github.com/Alex9779)
  * [therealbstern](https://github.com/therealbstern)
  * [Ishwar Agarwal](https://github.com/agarwali)
  * [Kye Hoover](https://github.com/eykrevooh)
  * [Philipp Baum](https://github.com/philphilphil)
  * [Kyle Evans](https://github.com/kevans91)
<<<<<<< HEAD
  * [Javier Martínez Arrieta](https://github.com/Javierma)
  * ["MirceaDan"](https://github.com/ByReaL)
=======
  * [Ovidiu Hossu](https://github.com/MoonshineSG)
>>>>>>> bef98996

OctoPrint started off as a fork of [Cura](https://github.com/daid/Cura) by
[Daid Braam](https://github.com/daid). Parts of its communication layer and
the server side GCODE interpreter are still based on Cura's code base from
December 2012 and hence on the work of its authors up until then.<|MERGE_RESOLUTION|>--- conflicted
+++ resolved
@@ -67,12 +67,9 @@
   * [Kye Hoover](https://github.com/eykrevooh)
   * [Philipp Baum](https://github.com/philphilphil)
   * [Kyle Evans](https://github.com/kevans91)
-<<<<<<< HEAD
   * [Javier Martínez Arrieta](https://github.com/Javierma)
   * ["MirceaDan"](https://github.com/ByReaL)
-=======
   * [Ovidiu Hossu](https://github.com/MoonshineSG)
->>>>>>> bef98996
 
 OctoPrint started off as a fork of [Cura](https://github.com/daid/Cura) by
 [Daid Braam](https://github.com/daid). Parts of its communication layer and
