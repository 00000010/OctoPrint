--- conflicted
+++ resolved
@@ -94,11 +94,8 @@
   * [Gaston Dombiak](https://github.com/gdombiak)
   * [Brad Fisher](https://github.com/bradcfisher)
   * [Aldo Hoeben](https://github.com/fieldofview)
-<<<<<<< HEAD
   * [Henning Groß](https://github.com/hgross)
-=======
   * [Jubaleth](https://github.com/jubaleth)
->>>>>>> d452051c
 
 OctoPrint started off as a fork of [Cura](https://github.com/daid/Cura) by
 [Daid Braam](https://github.com/daid). Parts of its communication layer and
