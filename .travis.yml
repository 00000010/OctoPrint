--- conflicted
+++ resolved
@@ -15,11 +15,7 @@
 install:
 - pip install -e .[develop]
 script:
-<<<<<<< HEAD
-- test -n "$RUN_FLAKE8" || pytest src tests --doctest-modules
-=======
 - test -n "$RUN_FLAKE8" || pytest
->>>>>>> 9f2821fe
 - test -z "$RUN_FLAKE8" || flake8 --ignore=D,E,W,F401 src/ tests setup.py
 sudo: false
 git:
