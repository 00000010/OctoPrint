# OctoPrint Changelog

<<<<<<< HEAD
## 1.3.0 (unreleased)

### New Features

* A new wizard dialog for system setups that can also be extended by plugins. Replaces the first run dialog
  for setting up access control and can also be triggered in other cases than only the first run, e.g.
  if Plugins necessitate user input to function properly.
* An About dialog including licenses, authors, the changelog and more, extendable by plugins if necessary.
* New features within the plugin system (TODO):
  * New plugin mixin `UiPlugin` for plugins that want to provide an alternative web interface delivered by the
    server.
* Extracted a Javascript client library for utilizing the server's API, can be reused by `UiPlugin`s. (TODO)

(TODO) = needs to be further described and documented

### Improvements

* Upgraded versioneer, generated version numbers are now PEP440 compatible (relevant
  for setup)
* More verbose output for Software Update plugin for logged in administrators.
  Will now log the update commands and their output similar to the Plugin
  Manager install and uninstall dialog.
* Allow hiding plugins from Plugin Manager via ``config.yaml``.
* Cura Plugin: "Test" button to check if path to cura engine is valid.
* Cura Plugin: Now also supports 15.06 version of CuraEngine.
* New central configuration option for commands to restart OctoPrint and to
  restart and shut down the system OctoPrint is running on. This allows plugins
  (like the Software Update Plugin or the Plugin Manager) and core functionality
  to perform these common administrative tasks without the user needing to define
  everything redundantly.
* `pip` helper now adjusts `pip install` parameters corresponding to detected
  `pip` version:
  * Removes `--process-dependency-links` when it's not needed
  * Adds `--no-use-wheel` when it's needed
  * Detects and reports on completely broken versions
* Better tracking of printer connection state for plugins and scripts:
  * Introduced three new Events `Connecting`, `Disconnecting` and
    `PrinterStateChanged`.
  * Introduced new GCODE script `beforePrinterDisconnected` which will get sent
    before a (controlled) disconnect from the printer. This can be used to send
    some final commands to the printer before the connection goes down, e.g.
    `M117 Bye from OctoPrint`.
  * The communication layer will now wait for the send queue to be fully processed
    before disconnecting from the printer for good. This way it is ensured that
    the `beforePrinterDisconnected` script or any further GCODE injected into it
    will actually get sent.
* Additional baud rates to allow for connecting can now be specified along side
  additional serial ports via the settings dialog and the configuration file.
* Option to never send checksums (e.g. if the printer firmware doesn't support it),
  see [#949](https://github.com/foosel/OctoPrint/issues/949).
* Added secondary temperature polling interval to use when printer is not printing
  but a target temperature is set - this way the graph should be more responsive
  while monitoring a manual heatup.
* Documentation improvements
* Test buttons for webcam snapshot & stream URL, ffmpeg path and some other settings
  (see also [#183](https://github.com/foosel/OctoPrint/issues/183)).
* Temperature graph automatically adjusts its Y axis range if necessary to
  accomodate the plotted data (see also [#632](https://github.com/foosel/OctoPrint/issues/632)).
* "Fan on" command now always sends `S255` parameter for better compatibility
  across firmwares.
* Warn users with a notification if file is selected that exceeds the current print
  volume (if the corresponding model data is available, see also [#1254](https://github.com/foosel/OctoPrint/pull/1254))
* Added Layer Up/Down buttons to Gcode view (see also [#1306](https://github.com/foosel/OctoPrint/pull/1306))
* Added option to also display temperatures in Fahrenheit (see also [#1258](https://github.com/foosel/OctoPrint/pull/1258))
* Allow changing GCode viewer size thresholds via settings menu (see also [#1308](https://github.com/foosel/OctoPrint/pull/1308))

### Bug Fixes

* It's not possible anymore to select files that are not machinecode files (e.g.
  GCODE) for printing on the file API.
* Changes to a user's personal settings via the UI now propagate across sessions.
* [#1047](https://github.com/foosel/OctoPrint/issues/1047) - Fixed 90 degree
  webcam rotation for iOS Safari.
=======
## 1.2.17rc1 (2016-10-06)

### Improvements

  * Files like `config.yaml` etc will now persist their permissions, with a lower and upper permission bounds for sanitization (e.g. removing executable flags on configuration files but keeping group read/write permissions if found).
  * Log full stack trace on socket connection errors when debug logging for `octoprint.server.util.sockjs` is enabled
  * ``SettingsPlugin``s may now mark configuration paths as restricted so that they are not returned on the REST API
  * Updated LESS.js version

### Bug fixes

  * [#1531](https://github.com/foosel/OctoPrint/issues/1531) - Fixed encoding bug in HTTP request processing triggered by content type headers on form data fields
  * Fixed forced `config.yaml` save on startup caused by mistakenly assuming that printer parameters were always migrated.
  * Fixed issue causing ``remember_me`` cookie not to be deleted properly on logout
  * Fixed broken filter toggling on ``ItemListHelper`` class used for various lists throughout the web interface
  * Fixed an issue with the preliminary page never reporting that the server is now up if the page generated during preliminary caching had no cache headers set (e.g. because it contained the first run setup wizard)

([Commits](https://github.com/foosel/OctoPrint/compare/1.2.16...1.2.17rc1))
>>>>>>> 891fd18f

## 1.2.16 (2016-09-23)

### Improvements

  * [#1434](https://github.com/foosel/OctoPrint/issues/1434): Make sure to sanitize any file names in the upload folder that do not match OctoPrint's file name "sanitization standard" automatically when creating a file listing. This should solve issues with UI functionality like selecting a file for printing or deleting a file to not work with files that were uploaded manually to the ``uploads`` folder. As a side note: Please don't do this, use the ``watched`` folder if you want to SCP/FTP/copy files directly to OctoPrint.
  * [#1434](https://github.com/foosel/OctoPrint/issues/1434): Allow `[` and `]` in uploaded file names.
  * [#1481](https://github.com/foosel/OctoPrint/issues/1481): Bring back non-fuzzy layer time estimates in the GCODE viewer.
  * Improved fuzzy print time displays in the frontend. Rounding now takes overall duration into account - durations over a day will be rounded up/down to half days, durations over an hour will be rounded up/down to half hours, durations over 30min will be rounded to 10min segments, durations below 30min will be rounded up or down to the next minute depending on the seconds and finally if we are talking about less than a minute, durations over 30s will return "less than a minute", durations under 30s will return "a couple of seconds".
  * Improved intermediary loading page: Don't report server as ready and reload until preliminary caching has been done, IF preliminary caching will be done.
  * Added release channels to OctoPrint's bundled Software Update plugin. You will now be able to subscribe to OctoPrint's `maintenance` or `devel` release candidates in addition to stable versions. [Read more about Release Channels on the wiki](https://github.com/foosel/OctoPrint/wiki/Using-Release-Channels).
  * Return a "400 Bad Request" instead of a "500 Internal Server Error" if a `multipart/form-data` request (e.g. a file upload) is sent which lacks the `boundary` field.

### Bug Fixes

  * [#1448](https://github.com/foosel/OctoPrint/issues/1448): Don't "eat" first line of the pause script after a pause triggering `M0` but send it to the printer instead
  * [#1477](https://github.com/foosel/OctoPrint/issues/1477): Only report files enqueued for analysis which actually are (as in, don't claim to have queued STL files for GCODE analysis)
  * [#1478](https://github.com/foosel/OctoPrint/issues/1478): Don't display inaccurate linear estimate ("6 days remaining") until 30 *minutes* have passed, even if nothing else is available. Potentially related to [#1428](https://github.com/foosel/OctoPrint/issues/1428).
  * [#1479](https://github.com/foosel/OctoPrint/issues/1479): Make sure set cookies are post fixed with a port specific suffix and that the path they are set on takes the script root from the request into account.
  * [#1483](https://github.com/foosel/OctoPrint/issues/1483): Filenames in file uploads may also now be encoded in ISO-8859-1, as defined in [RFC 7230](https://tools.ietf.org/html/rfc7230#section-3.2.4). Solves an issue when sending files with non-ASCII-characters in the file name from Slic3r.
  * [#1491](https://github.com/foosel/OctoPrint/issues/1491): Fixed generate/delete API key in the user settings
  * [#1492](https://github.com/foosel/OctoPrint/issues/1492): Fixed a bug in the software update plugin depending on the presence of the ``prerelease`` flag which is only present when added manually or using a non stable release channel.

### More information

  * [Commits](https://github.com/foosel/OctoPrint/compare/1.2.15...1.2.16)
  * Release Candidates:
    * [1.2.16rc1](https://github.com/foosel/OctoPrint/releases/tag/1.2.16rc1)
    * [1.2.16rc2](https://github.com/foosel/OctoPrint/releases/tag/1.2.16rc2)

## 1.2.15 (2016-07-30)

### Improvements

  * [#1425](https://github.com/foosel/OctoPrint/issues/1425) - Added a compatibility work around for plugins implementing the [`octoprint.comm.transport.serial_factory` hook](http://docs.octoprint.org/en/master/plugins/hooks.html#octoprint-comm-transport-serial-factory) but whose handler's `write` method did not return the number of written bytes (e.g. [GPX plugin including v2.5.2](http://plugins.octoprint.org/plugins/gpx/), [M33 Fio plugin including v1.2](http://plugins.octoprint.org/plugins/m33fio/)).

### Bug Fixes

  * [#1423](https://github.com/foosel/OctoPrint/issues/1423) - Fixed an issue with certain printers dropping or garbling communication when setting the read timeout of the serial line. Removed the dynamic timeout setting introduced by [#1409](https://github.com/foosel/OctoPrint/issues/1409) to solve this.
  * [#1425](https://github.com/foosel/OctoPrint/issues/1425) - Fixed an error when trying to close a printer connection that had not yet been opened and was `None`
  * Fixed "Last Modified" header calculation for views where only one source file was present

([Commits](https://github.com/foosel/OctoPrint/compare/1.2.14...1.2.15))

## 1.2.14 (2016-07-28)

### Improvements

  * [#935](https://github.com/foosel/OctoPrint/issues/935) - Support alternative source file types and target extensions in [SlicerPlugins](http://docs.octoprint.org/en/master/plugins/mixins.html#slicerplugin).
  * [#1393](https://github.com/foosel/OctoPrint/issues/1393) - Added dedicated sub commands on the job API to pause and resume a print job (instead of only offering a toggle option).
  * Better "upload error" message with a list of supported extensions (instead of hardcoded ones)
  * Use fuzzy times for print time estimation from GCODE analysis
  * Allow M23 "File opened" response with no filename (RepRapPro)
  * Allow intermediary startup page to forward query parameters and fragments from initial call to actual web frontend
  * More error resilience when rendering templates (e.g. from plugins)
  * Make sure that all bytes of a line to send to the printer have actually been sent
  * "Tickle" printer when encountering a communication timeout while idle
  * Report `CLOSED`/`CLOSED_WITH_ERROR` states as "Offline" in frontend for more consistency with startup `NONE` state which already was reported as "Offline"
  * Another attempt at a saner print time estimation: Force linear (way less accurate) estimate if calculation of more accurate version takes too long, sanity check calculated estimate and use linear estimate if it looks wrong, improved threshold values for calculation. Read [the second half of this post on the mailing list](https://groups.google.com/forum/#!msg/octoprint/WWpm1FCUkAs/X3HomTM5DgAJ) on why accurate print time estimation is so difficult to achieve.
  * Display print job progress percentage on progress bar.
  * Added an indicator for print time left prediction accuracy and explanation of its origin as tooltip.
  * Improved visual distinction of "State" sidebar panel info clusters.

### Bug Fixes

  * [#1385](https://github.com/foosel/OctoPrint/issues/1385) - Send all non-protocol messages from printer to clients.
  * [#1388](https://github.com/foosel/OctoPrint/issues/1388) - Track consecutive timeouts even when idle and disconnect from printer when it's not responding any longer.
  * [#1391](https://github.com/foosel/OctoPrint/issues/1391) - Only use the first value from the X-Scheme header for the reverse proxy setup. Otherwise there could be problems when multiple reverse proxies were configured chained together, each adding their own header to the mix.
  * [#1407](https://github.com/foosel/OctoPrint/issues/1407) - If a file is uploaded with the "print" flag set to true, make sure to clear that flag after the print job has been triggered so that now all following uploaded or selected files will start printing on their own.
  * [#1409](https://github.com/foosel/OctoPrint/issues/1409) - Don't report a communication timeout after a heatup triggered by a print from SD.
  * Fixed scrolling to freshly uploaded files, also now highlighting the file entry for better visibility.
  * Fixed overeager preemptive caching of invalid protocols.
  * Fix modal background of update confirmation not vanishing
  * Ensure log entries and messages from printer are sent to frontend already converted to utf-8. Otherwise even one line in the log that can't be converted automatically without error can cause updates from the backend to not arrive.
  * Report correct printer state including error strings even after disconnecting
  * While printing, be sure to read the next line from file and send that if the current line was filtered
  * Small fixes in the GCODE analysis
  * Small fixes in the documentation

([Commits](https://github.com/foosel/OctoPrint/compare/1.2.13...1.2.14))

## 1.2.13 (2016-06-16)

### Bug Fixes

  * [#1373](https://github.com/foosel/OctoPrint/issues/1373): Don't parse `B:` as bed temperature when it shows up as part of a position report from `M114`.
  * [#1374](https://github.com/foosel/OctoPrint/issues/1374): Don't try to perform a passive login when the components we'd need to inform about a change in login state aren't yet available. Solves a bug that lead - among other things - to the Plugin Manager and the Software Update Plugin not showing anything but misleading errors until the user logged out and back in.
  * Fixed the temperature graph staying uninitialized until a connection to a printer was established.
  * Fixed an error causing issues during frontend startup if the browser doesn't support tracking browser visibility.
  * Fixed an error causing issues during frontend startup if the browser doesn't support the capabilities needed for the GCODE viewer.

([Commits](https://github.com/foosel/OctoPrint/compare/1.2.12...1.2.13))

## 1.2.12 (2016-06-09)

### Improvements

  * [#1338](https://github.com/foosel/OctoPrint/issues/1338): Threshold configuration fields now include information about how to specify the thresholds.
  * Mark unrendered timelapses currently being processed (recording or rendering) in the list and remove action buttons so no accidental double-processing can take place.
  * Removed file extension from "rendering" and "rendered" notifications, was misleading when using the [mp4 wrapper script](https://github.com/guysoft/OctoPi/issues/184).
  * Added some new events for manipulation of slicing profiles.
  * Small fix of the german translation.

### Bug Fixes

  * [#1314](https://github.com/foosel/OctoPrint/issues/1314): Do not change the extension of `.g` files being uploaded to SD (e.g. `auto0.g`)
  * [#1320](https://github.com/foosel/OctoPrint/issues/1320): Allow deletion of *.mp4 timelapse files (see [this wrapper script](https://github.com/guysoft/OctoPi/issues/184)).
  * [#1324](https://github.com/foosel/OctoPrint/issues/1324): Make daemonized OctoPrint properly clean up its pid file again (see also [#1330](https://github.com/foosel/OctoPrint/pull/1330)).
  * [#1326](https://github.com/foosel/OctoPrint/issues/1326): Do not try to clean up an unrendered timelapse while it is already being deleted (and produce way too much logging output in the process).
  * [#1343](https://github.com/foosel/OctoPrint/issues/1343): Events are now processed in the order they are fired in, making e.g. the "timelapse rendering" message always appear before "timelapse failed" and hence not stay on forever in case of a failed timelapse.
  * [#1344](https://github.com/foosel/OctoPrint/issues/1344): `ProgressPlugin`s now get also notified about a progress of 0%.
  * [#1357](https://github.com/foosel/OctoPrint/issues/1357): Fixed wrongly named method call on editing access control options for a user, causing that to not work properly.
  * [#1361](https://github.com/foosel/OctoPrint/issues/1361): Properly reload profile list for currently selected slicer in the slicing dialog on change of profiles.
  * [#1364](https://github.com/foosel/OctoPrint/issues/1364): Fixed a race condition that could cause the UI to not initialize correctly due to 401 errors, leaving it in an unusable state until a reload.
  * Fixed concurrent message pushing to the frontend being able to break push messages for the session by forcing synchronization of SockJS message sending.
  * Do not require admin rights for connecting/disconnecting, like it was in 1.1.x (note that this is supposed to become configurable behaviour once [#1110](https://github.com/foosel/OctoPrint/issues/1110) gets implemented)

([Commits](https://github.com/foosel/OctoPrint/compare/1.2.11...1.2.12))

## 1.2.11 (2016-05-04)

### Important Announcement

Due to a recent change in the financial situation of the project, the funding of OctoPrint is at stake. If you love OctoPrint and want to see its development continue at the pace of the past two years, please read on about its current funding situation and how you can help: ["I need your support"](http://octoprint.org/blog/2016/04/13/i-need-your-support/).

### Improvements

  * Added option to treat resend requests as `ok` for such firmwares that do not send an `ok` after requesting a resend. If you printer communication gets stalled after a resend request from the firmware, try checking this option.
  * Added an "About" dialog to properly inform about OctoPrint's license, contributors and supporters.
  * Added a announcement plugin that utilizes the RSS feeds of the [OctoPrint Blog](http://octoprint.org/blog/) and the [plugin repository](http://plugins.octoprint.org) to display news to the user. By default only the "important announcement" category is enabled. This category will only be used for very rare situations such as making you aware of critical updates or important news. You can enable further categories (with more announcements to be expected) in the plugin's settings dialog.

### Bug Fixes

  * [#1300](https://github.com/foosel/OctoPrint/issues/1300) - Removed possibility to accidentally disabling local file list by first limiting view to files from SD and then disabling SD support.
  * [#1315](https://github.com/foosel/OctoPrint/issues/1315) - Fixed broken post roll on z-based timelapses.
  * Fixed CSS data binding syntax on the download link in the files list
  * Changed control distance from jQuery data into a knockout observerable and observerableArray
  * Allow an unauthorized user to logout from a logedin interface state

([Commits](https://github.com/foosel/OctoPrint/compare/1.2.10...1.2.11))

## 1.2.10 (2016-03-16)

### Improvements

  * Improved performance of console output during plugin installation/deinstallation
  * Slight performance improvements in the communication layer
  * Log small log excerpt to `octoprint.log` upon encountering a communication error.
  * Changed wording in "firmware error" notifications to better reflect that there was an error while communicating with the printer, since the error condition can also be triggered by serial errors while trying to establish a connection to the printer or when already connected.
  * Support downloading ".mp4" timelapse files. You'll need a [custom wrapper script for timelapse rendering](https://github.com/guysoft/OctoPi/issues/184) for this to be relevant to you. See also [#1255](https://github.com/foosel/OctoPrint/pull/1255)
  * The communication layer will now wait up to 10s after clicking disconnect in order to send any left-over lines from its buffers.
  * Moved less commonly used configuration options in Serial settings into "Advanced options" roll-out.

### Bug Fixes

  * [#1224](https://github.com/foosel/OctoPrint/issues/1224) - Fixed an issue introduced by the fix for [#1196](https://github.com/foosel/OctoPrint/issues/1196) that had the "Upload to SD" button stop working correctly.
  * [#1226](https://github.com/foosel/OctoPrint/issues/1226) - Fixed an issue causing an error on disconnect after or cancelling of an SD print, caused by the unsuccessful attempt to record print recovery data for the file on the printer's SD card.
  * [#1268](https://github.com/foosel/OctoPrint/issues/1268) - Only add bed temperature line to temperature management specific start gcode in CuraEngine invocation if a bed temperature is actually set in the slicing profile.
  * [#1271](https://github.com/foosel/OctoPrint/issues/1271) - If a communication timeout occurs during an active resend request, OctoPrint will now not send an `M105` with an increased line number anymore but repeat the last resent command instead.
  * [#1272](https://github.com/foosel/OctoPrint/issues/1272) - Don't add an extra `ok` for `M28` response.
  * [#1273](https://github.com/foosel/OctoPrint/issues/1273) - Add an extra `ok` for `M29` response, but only if configured such in "Settings" > "Serial" > "Advanced options" > "Generate additional ok for M29"
  * [#1274](https://github.com/foosel/OctoPrint/issues/1274) - Trigger `M20` only once after finishing uploading to SD
  * [#1275](https://github.com/foosel/OctoPrint/issues/1275) - Prevent `M105` "cascade" due to communication timeouts
  * Fixed wrong tracking of extruder heating up for `M109 Tn` commands in multi-extruder setups.
  * Fixed start of SD file uploads not sending an `M110`.
  * Fixed job data not being reset when disconnecting while printing.

([Commits](https://github.com/foosel/OctoPrint/compare/1.2.9...1.2.10))

## 1.2.9 (2016-02-10)

### Improvements

  * [#318](https://github.com/foosel/OctoPrint/issues/318) - Snapshots for timelapses are now named in a non-colliding, job-based way, allowing a new timelapse to start while the other is still being rendered (although printing with an active timelapse rendering job is not recommended and will be solved with a proper render job queue in a later version). Timelapses that were not successfully rendered are kept for 7 days (configurable, although not via the UI so far) and can be manually rendered or deleted through a new UI component within the timelapse tab that shows up if unrendered timelapses are detected.
  * [#485](https://github.com/foosel/OctoPrint/issues/485) - "Timelapse rendering" notification is now persistent, even across reloads/client switches. That should make it easier to see that a rendering job is currently in progress.
  * [#939](https://github.com/foosel/OctoPrint/issues/939) - Updated to Knockout 3.4.0
  * [#1204](https://github.com/foosel/OctoPrint/issues/1204) - Display total print time as estimated by GCODE viewer on GCODE viewer tab. That will allow access to an estimate even if the server hadn't yet calculated that when a print started. Note that due to slightly different implementation server and client side the resulting estimate might differ.
  * OctoPrint now serves an intermediary page upon start that informs the user about the server still starting up. Once the server is detected as running, the page automatically switches to the standard interface.
  * OctoPrint now displays a link to the release notes of an updated component in the update notification, the update confirmation and the version overview in the settings dialog. Please always make sure to at least skim over the release notes for new OctoPrint releases, they might contain important information that you need to know before updating.
  * Improved initial page loading speeds by introducing a preemptive cache. OctoPrint will now record how you access it and on server start pre-render the page so it's ideally available in the server-side cache when you try to access it.
  * Initialize login user name and password with an empty string and clear both on successful login (see [#1175](https://github.com/foosel/OctoPrint/pull/1175)).
  * Added a "Refresh" button to the file list for people who modify the stored files externally (doing this is not encouraged however due to reasons of book keeping, e.g. metadata tracking etc).
  * "Save" button on settings dialog is now disabled while background tasks (getting or receiving config data from the backend) are in progress.
  * Improved performance of terminal tab on lower powered clients. Adaptive rate limiting now ensures the server backs off with log updates if the client can't process them fast enough. If the client is really slow, log updates get disabled automatically during printing. This behaviour can be disabled with override buttons in the terminal tab's advanced options if necessary.
  * Added option to ignore any unhandled errors reported by the firmware and another option to only cancel ongoing prints on unhandled errors from the firmware (instead of instant disconnect that so far was the default).
  * Made version compatibility check PEP440 compliant (important for plugin authors).
  * Do not hiccup on manually sent `M28` commands.
  * Persist print recovery data on print failures (origin and name of printed file, position in file when print was aborted, time and date of print failure). Currently this data isn't used anywhere, but it [can be accessed from plugins in order to add recovery functionality](https://github.com/foosel/OctoPrint-PrintRecoveryPoc) to OctoPrint.
  * Small performance improvements in update checks.
  * The file upload dialog will now only display files having an extension that's supported for upload (if the browser supports it, also see [#1196](https://github.com/foosel/OctoPrint/issues/1196)).

### Bug Fixes

  * [#1007](https://github.com/foosel/OctoPrint/issues/1007) - Don't enable the "Print" button if no print job is selected.
  * [#1181](https://github.com/foosel/OctoPrint/issues/1181) - Properly slugify UTF-8 only file names.
  * [#1196](https://github.com/foosel/OctoPrint/issues/1196) - Do not show drag-n-drop overlay if server is offline.
  * [#1208](https://github.com/foosel/OctoPrint/issues/1208) - Fixed `retraction_combing` profile setting being incorrectly used by bundled Cura plugin (see [#1209](https://github.com/foosel/OctoPrint/pull/1209))
  * Fixed OctoPrint compatibility check in the plugin manager, could report `False` for development versions against certain versions of Python's `setuptools` (thanks to @ignaworm who stumbled over this).
  * Fixed a missing parameter in `PluginSettings.remove` call (see [#1177](https://github.com/foosel/OctoPrint/pull/1177)).
  * Docs: Fixed the example for a custom `M114` control to also match negative coordinates.
  * Reset scroll position in settings dialog properly when re-opening it or switching tabs.
  * Fixed an issue that prevented system menu entries that were added to a so far empty system menu make the menu show up.
  * Fixed an issue that made requests to restricted resources fail even though the first run wizard had been completed successfully.
  * Fixed an issue where an unknown command or the suppression of a command could cause the communication to stall until a communication timeout was triggered.
  * Strip [unwanted ANSI characters](https://github.com/pypa/pip/issues/3418) from output produced by pip versions 8.0.0, 8.0.1 and 8.0.3 that prevents our plugin installation detection from working correctly.

([Commits](https://github.com/foosel/OctoPrint/compare/1.2.8...1.2.9))

## 1.2.8 (2015-12-07)

### Notes for Upgraders

#### A bug in 1.2.7 prevents directly updating to 1.2.8, here's what to do

A bug in OctoPrint 1.2.7 (fixed in 1.2.8) prevents updating OctoPrint to version
1.2.8. If you try to perform the update, you will simply be told that "the update
was successful", but the update won't actually have taken place. To solve this
hen-egg-problem, a plugin has been made available that fixes said bug (through
monkey patching).

The plugin is called "Updatefix 1.2.7" and can be found
[in the plugin repository](http://plugins.octoprint.org/plugins/updatefix127/)
and [on Github](https://github.com/OctoPrint/OctoPrint-Updatefix-1.2.7/).

Before attempting to update your installation from version 1.2.7 to version 1.2.8,
please install the plugin via your plugin manager and restart your server. Note that
you will only see it in the Plugin Manager if you need it, since it's only compatible with
OctoPrint version 1.2.7. After you installed the plugin and restarted your server
you can update as usual. The plugin will self-uninstall once it detects that it's
running under OctoPrint 1.2.8. After the self-uninstall another restart of your server
will be triggered (if you have setup your server's restart command, defaults to
`sudo service octoprint restart` on OctoPi) in order to really get rid of any
left-overs, so don't be alarmed when that happens, it is intentional.

**If you cannot or don't want to use the plugin**, alternatively you can switch
OctoPrint to "Commit" based tracking via the settings of the Software Update plugin,
update, then switch back to "Release" based tracking (see [this screenshot](https://i.imgur.com/wvkgiGJ.png)).

#### Bed temperatures are now only displayed if printer profile has a heated bed configured

This release fixes a [bug](https://github.com/foosel/OctoPrint/issues/1125)
that caused bed temperature display and controls to be available even if the
selected printer profile didn't have a heated bed configured.

If your printer does have a heated bed but you are not seeing its temperature
in the "Temperature" tab after updating to 1.2.8, please make sure to check
the "Heated Bed" option in your printer profile (under Settings > Printer Profiles)
as shown [in this short GIF](http://i.imgur.com/wp1j9bs.gif).

### Improvements

  * Version numbering now follows [PEP440](https://www.python.org/dev/peps/pep-0440/).
  * Prepared some things for publishing OctoPrint on [PyPi](https://pypi.python.org/pypi)
    in the future.
  * [BlueprintPlugin mixin](http://docs.octoprint.org/en/master/plugins/mixins.html#blueprintplugin)
    now has an `errorhandler` decorator that serves the same purpose as
    [Flask's](http://flask.pocoo.org/docs/0.10/patterns/errorpages/#error-handlers)
    ([#1059](https://github.com/foosel/OctoPrint/pull/1059))
  * Interpret `M25` in a GCODE file that is being streamed from OctoPrint as
    indication to pause, like `M0` and `M1`.
  * Cache rendered page and translation files indefinitely. That should
    significantly improve performance on reloads of the web interface.
  * Added the string "unknown command" to the list of ignored printer errors.
    This should help with general firmware compatibility in case a firmware
    lacks features.
  * Added the strings "cannot open" and "cannot enter" to the list of ignored
    printer errors. Those are errors that Marlin may report if there is an issue
    with the printer's SD card.
  * The "CuraEngine" plugin now makes it more obvious that it only targets
    CuraEngine versions up to and including 15.04 and also links to the plugin's
    homepage with more information right within the settings dialog.
  * Browser tab visibility is now tracked by the web interface, disabling the
    webcam and the GCODE viewer if the tab containing OctoPrint is not active.
    That should reduce the amount of resource utilized by the web interface on
    the client when it is not actively monitored. Might also help to mitigate
    [#1065](https://github.com/foosel/OctoPrint/issues/1065), the final verdict
    on that one is still out though.
  * The printer log in the terminal tab will now be cut off after 3000 lines
    even if autoscroll is disabled. If the limit is reached, no more log lines
    will be added to the client's buffer. That ensures that the log will not
    scroll and the current log excerpt will stay put while also not causing
    the browser to run into memory errors due to trying to buffer an endless
    amount of log lines.
  * Increased timeout of "waiting for restart" after an update from 20 to 60sec
    (20sec turned out to be too little for OctoPi for whatever reason).
  * Added a couple of unit tests

### Bug Fixes

 * [#1120](https://github.com/foosel/OctoPrint/issues/1120) - Made the watchdog
   that monitors and handles the `watched` folder more resilient towards errors.
 * [#1125](https://github.com/foosel/OctoPrint/issues/1125) - Fixed OctoPrint
   displaying bed temperature and controls and allowing the sending of GCODE
   commands targeting the bed (`M140`, `M190`) if the printer profile doesn't
   have a heated bed configured.
 * Fixed an issue that stopped the software updater working for OctoPrint. The
   updater reports success updating, but no update has actually taken place. A
   fix can be applied for this issue to OctoPrint version 1.2.7 via
   [the Updatefix 1.2.7 plugin](https://github.com/OctoPrint/OctoPrint-Updatefix-1.2.7).
   For more information please refer to the [Important information for people updating from version 1.2.7](#important-information-for-people-updating-from-version-127)
   above.
 * Fix: Current filename in job data should never be prefixed with `/`
 * Only persist plugin settings that differ from the defaults. This way the
   `config.yaml` won't be filled with lots of redundant data. It's the
   responsibility of the plugin authors to responsibly handle changes in default
   settings of their plugins and add data migration where necessary.
 * Fixed a documentation bug ([#1067](https://github.com/foosel/OctoPrint/pull/1067))
 * Fixed a conflict with bootstrap-responsive, e.g. when using the
   [ScreenSquish Plugin](http://plugins.octoprint.org/plugins/screensquish/)
   ([#1103](https://github.com/foosel/OctoPrint/pull/1067))
 * Fixed OctoPrint still sending SD card related commands to the printer even
   if SD card support is disabled (e.g. `M21`).
 * Hidden files are no longer visible to the template engine, neither as (GCODE)
   scripts nor as interface templates.
 * The hostname and URL prefix via which the OctoPrint web interface is accessed
   is now part of the cache key. Without that being the case the cache could
   be created referring to something like `/octoprint/prefix/api/` for its API
   endpoint (if accessed via `http://somehost:someport/octoprint/prefix/` first
   time), which would then cause the interface to not work if accessed later
   via another route (e.g. `http://someotherhost/`).
 * Fixed a JavaScript error on finishing streaming of a file to SD.
 * Fixed version reporting on detached HEADs (when the branch detection
   reported "HEAD" instead of "(detached"
 * Fixed some path checks for systems with symlinked paths
   ([#1051](https://github.com/foosel/OctoPrint/pull/1051))
 * Fixed a bug causing the "Server Offline" overlay to pop _under_ the
   "Please reload" overlay, which could lead to "Connection refused" browser
   messages when clicking "Reload now" in the wrong moment.

([Commits](https://github.com/foosel/OctoPrint/compare/1.2.7...1.2.8))

## 1.2.7 (2015-10-20)

### Improvements

  * [#1062](https://github.com/foosel/OctoPrint/issues/1062) - Plugin Manager
    now has a configuration dialog that among other things allows defining the
    used `pip` command if auto detection proves to be insufficient here.
  * Allow defining additional `pip` parameters in Plugin Manager. That might
    make `sudo`-less installation of plugins possible in situations where it's
    tricky otherwise.
  * Improved timelapse processing (backported from `devel` branch):
    * Individually captured frames cannot "overtake" each other anymore through
      usage of a capture queue.
    * Notifications will now be shown when the capturing of the timelapse's
      post roll happens, including an approximation of how long that will take.
    * Usage of `requests` instead of `urllib` for fetching the snapshot,
      appears to also have [positive effects on webcam compatibility](https://github.com/foosel/OctoPrint/issues/1078).
  * Some more defensive escaping for various settings in the UI (e.g. webcam URL)
  * Switch to more error resilient saving of configuration files and other files
    modified during runtime (save to temporary file & move). Should reduce risk
    of file corruption.
  * Downloading GCODE and STL files should now set more fitting `Content-Type`
    headers (`text/plain` and `application/sla`) for better client side support
    for "Open with" like usage scenarios.
  * Selecting z-triggered timelapse mode will now inform about that not working
    when printing from SD card.
  * Software Update Plugin: Removed "The web interface will now be reloaded"
    notification after successful update since that became obsolete with
    introduction of the "Reload Now" overlay.
  * Updated required version of `psutil` and `netifaces` dependencies.

### Bug Fixes

  * [#1057](https://github.com/foosel/OctoPrint/issues/1057) - Better error
    resilience of the Software Update plugin against broken/incomplete update
    configurations.
  * [#1075](https://github.com/foosel/OctoPrint/issues/1075) - Fixed support
    of `sudo` for installing plugins, but added big visible warning about it
    as it's **not** recommended.
  * [#1077](https://github.com/foosel/OctoPrint/issues/1077) - Do not hiccup
    on [UTF-8 BOMs](https://en.wikipedia.org/wiki/Byte_order_mark) (or other
    BOMs for that matter) at the beginning of GCODE files.
  * Fixed an issue that caused user sessions to not be properly associated,
    leading to Sessions getting duplicated, wrongly saved etc.
  * Fixed internal server error (HTTP 500) response on REST API calls with
    unset `Content-Type` header.
  * Fixed an issue leading to drag-and-drop file uploads to trigger frontend
    processing in various other file upload widgets.
  * Fixed a documentation error.
  * Fixed caching behaviour on GCODE/STL downloads, was setting the `ETag`
    header improperly.
  * Fixed GCODE viewer not properly detecting change of currently visualized
    file on Windows systems.

([Commits](https://github.com/foosel/OctoPrint/compare/1.2.6...1.2.7))

## 1.2.6 (2015-09-02)

### Improvements

  * Added support for version reporting on detached checkouts
    (see [#1041](https://github.com/foosel/OctoPrint/pull/1041))

### Bug Fixes

  * Pinned requirement for [psutil](https://pypi.python.org/pypi/psutil)
    dependency to version 3.1.1 of that library due to an issue when
    installing version 3.2.0 of that library released on 2015-09-02 through
    a `python setup.py install` on OctoPrint. Also pinned all other requirements
    to definitive versions that definitely work while at it to keep that from
    happening again.

([Commits](https://github.com/foosel/OctoPrint/compare/1.2.5...1.2.6))

## 1.2.5 (2015-08-31)

### Improvements

  * [#986](https://github.com/foosel/OctoPrint/issues/986) - Added tooltip for
    "additional data" button in file list.
  * [#1028](https://github.com/foosel/OctoPrint/issues/1028) - Hint about why
    timelapse configuration is disabled.
  * New central configuration option for commands to restart OctoPrint and to
    restart and shut down the system OctoPrint is running on. This allows plugins
    (like the Software Update Plugin or the Plugin Manager) and core functionality
    to perform these common administrative tasks without the user needing to define
    everything redundantly.
  * Settings dialog now visualizes when settings are saving and when they being
    retrieved. Also the Send/Cancel buttons are disabled while settings are saving
    to prevent duplicated requests and concurrent retrieval of the settings by
    multiple viewmodels is disabled as well.
  * Better protection against rendering errors from templates provided by third
    party plugins.
  * Better protection against corrupting the configuration by using a temporary
    file as intermediate buffer.
  * Added warning to UI regarding Z timelapses and spiralized objects.
  * Better compatibility with Repetier firmware:
    * Added "Format Error" to whitelisted recoverable communication errors
      (see also [#1032](https://github.com/foosel/OctoPrint/pull/1032)).
    * Added option to ignore repeated resend requests for the same line (see
      also discussion in [#1015](https://github.com/foosel/OctoPrint/pull/1015)).
  * Software Update Plugin:
    * Adjusted to utilize new centralized restart commands (see above).
    * Allow configuration of checkout folder and version tracking type via
      Plugin Configuration.
    * Display message to user if OctoPrint's checkout folder is not configured
      or a non-release version is running and version tracking against releases
      is enabled.
    * Clear version cache when a change in the check configuration is detected.
    * Mark check configurations for which an update is not possible.
  * Made disk space running low a bit more obvious through visual warning on
    configurable thresholds.

### Bug Fixes

  * [#985](https://github.com/foosel/OctoPrint/issues/985) - Do not hiccup on
    unset `Content-Type` part headers for multipart file uploads.
  * [#1001](https://github.com/foosel/OctoPrint/issues/1001) - Fixed connection
    tab not unfolding properly (see also [#1002](https://github.com/foosel/OctoPrint/pull/1002)).
  * [#1012](https://github.com/foosel/OctoPrint/issues/1012) - All API
    responses now set no-cache headers, making the Edge browser behave a bit better
  * [#1019](https://github.com/foosel/OctoPrint/issues/1019) - Better error
    handling of problems when trying to write the webassets cache.
  * [#1021](https://github.com/foosel/OctoPrint/issues/1021) - Properly handle
    serial close on Macs.
  * [#1031](https://github.com/foosel/OctoPrint/issues/1031) - Special
    handling of `M112` (emergency stop) command:
    * Jump send queue
    * In case the printer's firmware doesn't understand it yet, at least
      shutdown all of the heaters
    * Disconnect
  * Properly reset job progress to 0% when restarting a previously completed
    printjob (see [#998](https://github.com/foosel/OctoPrint/pull/998)).
  * Report an update as failed if the `pip` command returns a return code that
    indicates failure.
  * Fixed sorting of templates: could only be sorted by name, individual
    configurations were ignored (see [#1022](https://github.com/foosel/OctoPrint/pull/1022)).
  * Fixed positioning of custom context menus: were offset due to changes in
    overall positioning settings (see [#1023](https://github.com/foosel/OctoPrint/pull/1023)).
  * Software Update: Don't use display version for comparison of git commit
    hashs.
  * Fixed temperature parsing for multi extruder setups.
  * Fixed nested vertical and horizontal custom control layouts.

([Commits](https://github.com/foosel/OctoPrint/compare/1.2.4...1.2.5))

## 1.2.4 (2015-07-23)

### Improvements

  * `RepeatedTimer` now defaults to `daemon` set to `True`. This makes sure
    plugins using it don't have to remember to set that flag themselves in
    order for the server to properly shut down when timers are still active.
  * Fixed a typo in the docs about `logging.yaml` (top level element is
    `loggers`, not `logger`).
  * Support for plugins with external dependencies (`dependency_links` in
    setuptools), interesting for plugin authors who need to depend on Python
    libraries that are (not yet) available on PyPI.
  * Better resilience against errors within plugins.

### Bug Fixes

  * Do not cache web page when running for the first time, to avoid caching
    the first run dialog popup along side with it. This should solve issues
    people were having when configuring OctoPrint for the first time, then
    reloading the page without clearing the cache, being again prompted with
    the dialog with no chance to clear it.
  * Fix/workaround for occasional white panes in settings dialog on Safari 8,
    which appears to have an issue with fixed positioning.
  * Fixed form field truncation in upload requests that could lead to problems
    when trying to import Cura profiles with names longer than 28 characters.
  * Fixed webcam rotation for timelapse rendering.
  * Fixed user settings not reaching the editor in the frontend.
  * Notifications that are in process of being closed don't open again on
    mouse over (that was actually more of an unwanted feature).

([Commits](https://github.com/foosel/OctoPrint/compare/1.2.3...1.2.4))

## 1.2.3 (2015-07-09)

### Improvements

  * New option to actively poll the watched folder. This should make it work also
    if it is mounted on a filesystem that doesn't allow getting notifications
    about added files through notification by the operating system (e.g.
    network shares).
  * Better resilience against senseless temperature/SD-status-polling intervals
    (such as 0).
  * Log exceptions during writing to the serial port to `octoprint.log`.

### Bug Fixes

  * [#961](https://github.com/foosel/OctoPrint/pull/961) - Fixed a JavaScript error that caused an error to be logged when "enter" was pressed in file or plugin search.
  * [#962](https://github.com/foosel/OctoPrint/pull/962) - ``url(...)``s in packed CSS and LESS files should now be rewritten properly too to refer to correct paths
  * Update notifications were not vanishing properly after updating:
    * Only use version cache for update notifications if the OctoPrint version still is the same to make sure the cache gets invalidated after an external update of OctoPrint.
    * Do not persist version information when saving settings of the Software Update plugin
  * Always delete files from the ``watched`` folder after importing then. Using file preprocessor plugins could lead to the files staying there.
  * Fixed an encoding problem causing OctoPrint's Plugin Manager and Software Update plugins to choke on UTF-8 characters in the update output.
  * Fixed sorting by file size in file list
  * More resilience against missing plugin assets:
    * Asset existence will now be checked before they get included
      in the assets to bundle by webassets, logging a warning if a
      file isn't present.
    * Monkey-patched webassets filter chain to not die when a file
      doesn't exist, but to log an error instead and just return
      an empty file instead.

([Commits](https://github.com/foosel/OctoPrint/compare/1.2.2...1.2.3))

## 1.2.2 (2015-06-30)

### Bug Fixes

* Fixed an admin-only security issue introduced in 1.2.0, updating is strongly advised.

([Commits](https://github.com/foosel/OctoPrint/compare/1.2.1...1.2.2))

## 1.2.1 (2015-06-30)

### Improvements

* More flexibility when interpreting compatibility data from plugin repository. If compatibility information is provided
  only as a version number it's prefixed with `>=` for the check (so stating a compatibility of only
  `1.2.0` will now make the plugin compatible to OctoPrint 1.2.0+, not only 1.2.0). Alternatively the compatibility
  information may now contain stuff like `>=1.2,<1.3` in which case the plugin will only be shown as compatible
  to OctoPrint versions 1.2.0 and up but not 1.3.0 or anything above that. See also
  [the requirement specification format of the `pkg_resources` package](https://pythonhosted.org/setuptools/pkg_resources.html#requirements-parsing).
* Only print the commands of configured event handlers to the log when a new `debug` flag is present in the config
  (see [the docs](http://docs.octoprint.org/en/master/configuration/config_yaml.html#events)). Reduces risk of disclosing sensitive data when sharing log files.

### Bug Fixes

* [#956](https://github.com/foosel/OctoPrint/issues/956) - Fixed server crash when trying to configure a default
  slicing profile for a still unconfigured slicer.
* [#957](https://github.com/foosel/OctoPrint/issues/957) - Increased maximum allowed body size for plugin archive uploads.
* Bugs without tickets:
  * Clean exit on `SIGTERM`, calling the shutdown functions provided by plugins.
  * Don't disconnect on `volume.init` errors from the firmware.
  * `touch` uploaded files on local file storage to ensure proper "uploaded date" even for files that are just moved
    from other locations of the file system (e.g. when being added from the `watched` folder).

([Commits](https://github.com/foosel/OctoPrint/compare/1.2.0...1.2.1))

## 1.2.0 (2015-06-25)

### Note for Upgraders

  * The [Cura integration](https://github.com/daid/Cura) has changed in such a way that OctoPrint now calls the
    [CuraEngine](https://github.com/Ultimaker/CuraEngine) directly instead of depending on the full Cura installation. See
    [the wiki](https://github.com/foosel/OctoPrint/wiki/Plugin:-Cura) for instructions on how to change your setup to
    accommodate the new integration.

### New Features

* OctoPrint now has a [plugin system](http://docs.octoprint.org/en/master/plugins/index.html) which allows extending its
  core functionality.
  * Plugins may be installed through the new and bundled [Plugin Manager Plugin](https://github.com/foosel/OctoPrint/wiki/Plugin:-Plugin-Manager)
    available in OctoPrint's settings. This Plugin Manager also allows browsing and easy installation of plugins
    registered on the official [OctoPrint Plugin Repository](http://plugins.octoprint.org).
  * For interested developers there is a [tutorial available in the documentation](http://docs.octoprint.org/en/master/plugins/gettingstarted.html)
    and also a [cookiecutter template](https://github.com/OctoPrint/cookiecutter-octoprint-plugin) to quickly bootstrap
    new plugins.
* Added internationalization of UI. Translations of OctoPrint are being crowd sourced via [Transifex](https://www.transifex.com/projects/p/octoprint/).
  Language Packs for both the core application as well as installed plugins can be uploaded through a new management
  dialog in Settings > Appearance > Language Packs. A translation into German is included, further language packs
  will soon be made available.
* Printer Profiles: Printer properties like print volume, extruder offsets etc are now managed via Printer Profiles. A
  connection to a printer will always have a printer profile associated.
* File management now supports STL files as first class citizens (including UI adjustments to allow management of
  uploaded STL files including removal and reslicing) and also allows folders (not yet supported by UI). STL files
  can be downloaded like GCODE files.
* Slicing has been greatly improved:
  * It now allows for a definition of slicing profiles to use for slicing plus overrides which can be defined per slicing
    job (defining overrides is not yet part of the UI but it's on the roadmap).
  * A new slicing dialog has been added which allows (re-)slicing uploaded STL files (which are now displayed in the file list
    as well). The slicing profile and printer profile to use can be specified here as well as the file name to which to
    slice to and the action to take after slicing has been completed (none, selecting the sliced GCODE for printing or
    starting to print it directly)
  * The slicing API allows positioning the model to slice on the print bed (Note: this is not yet available in the UI).
  * Slicers themselves are integrated into the system via ``SlicingPlugins``.
  * Bundled [Cura Plugin](https://github.com/foosel/OctoPrint/wiki/Plugin:-Cura) allows slicing through CuraEngine up
    to and including 15.04. Existing Cura slicing profiles can be imported through the web interface.
* New file list: Pagination is gone, no more (mobile incompatible) pop overs, instead scrollable and with instant
  search
* You can now define a folder (default: `~/.octoprint/watched`) to be watched for newly added GCODE (or -- if slicing
  support is enabled -- STL) files to automatically add.
* New type of API key: [App Session Keys](http://docs.octoprint.org/en/master/api/apps.html) for trusted applications
* OctoPrint now supports `action:...` commands received via debug messages (`// action:...`) from the printer. Currently supported are
  - `action:pause`: Pauses the current job in OctoPrint
  - `action:resume`: Resumes the current job in OctoPrint
  - `action:disconnect`: Disconnects OctoPrint from the printer
  Plugins can add supported commands by [hooking](http://docs.octoprint.org/en/master/plugins/hooks.html) into the
  ``octoprint.comm.protocol.action`` hook
* Mousing over the webcam image in the control tab enables key control mode, allowing you to quickly move the axis of your
  printer with your computer's keyboard ([#610](https://github.com/foosel/OctoPrint/pull/610)):
  - arrow keys: X and Y axes
  - W, S / PageUp, PageDown: Z axes
  - Home: Home X and Y axes
  - End: Home Z axes
  - 1, 2, 3, 4: change step size used (0.1, 1, 10, 100mm)
* Controls for adjusting feed and flow rate factor added to Controls ([#362](https://github.com/foosel/OctoPrint/issues/362))
* Custom controls now also support slider controls
* Custom controls now support a row layout
* Users can now define custom GCODE scripts to run upon starting/pausing/resuming/success/failure of a print or for
  custom controls ([#457](https://github.com/foosel/OctoPrint/issues/457), [#347](https://github.com/foosel/OctoPrint/issues/347))
* Bundled [Discovery Plugin](https://github.com/foosel/OctoPrint/wiki/Plugin:-Discovery) allows discovery of OctoPrint
  instances via SSDP/UPNP and optionally also via ZeroConf/Bonjour/Avahi.
* Bundled [Software Update Plugin](https://github.com/foosel/OctoPrint/wiki/Plugin:-Software-Update) takes care of notifying
  about new OctoPrint releases and also allows updating if configured as such. Plugins may register themselves with the
  update notification and application process through a new hook ["octoprint.plugin.softwareupdate.check_config"](https://github.com/foosel/OctoPrint/wiki/Plugin:-Software-Update#octoprintpluginsoftwareupdatecheck_config).

### Improvements

* Logging is now configurable via config file
* Added last print time to additional GCODE file information
* Better error handling for capture issues during timelapse creation & more robust handling of missing images during
  timelapse creation
* Start counting the layers at 1 instead of 0 in the GCODE viewer
* Upgraded [Font Awesome](https://fortawesome.github.io/Font-Awesome/) to version 3.2.1
* Better error reporting for timelapse rendering and system commands
* Custom control can now be defined so that they show a Confirm dialog with configurable text before executing
  ([#532](https://github.com/foosel/OctoPrint/issues/532) and [#590](https://github.com/foosel/OctoPrint/pull/590))
* Serial communication: Also interpret lines starting with "!!" as errors
* Added deletion of pyc files to the `python setup.py clean` command
* Settings now show a QRCode for the API Key ([#637](https://github.com/foosel/OctoPrint/pull/637))
* Username in UI is no longer enclosed in scare quotes ([#595](https://github.com/foosel/OctoPrint/pull/595))
* Username in login dialog is not automatically capitalized on mobile devices anymore ([#639](https://github.com/foosel/OctoPrint/pull/639))
* "Slicing Done" and "Streaming Done" notifications now have a green background ([#558](https://github.com/foosel/OctoPrint/issues/558))
* Files that are currently in use, be it for slicing, printing or whatever, are now tracked and can not be deleted as
  long as they are in use
* Settings in UI get refreshed when opening settings dialog
* New event "SettingsUpdated"
* "Print time left" is now not displayed until it becomes somewhat stable. Display in web interface now also happens
  in a fuzzy way instead of the format hh:mm:ss, to not suggest a high accuracy anymore where the can't be one. Additionally
  OctoPrint will use data from prior prints to enhance the initial print time estimation.
* Added handler for uncaught exceptions to make sure those get logged, should make the logs even more useful for analysing
  bug reports
* The server now tracks the modification date of the configuration file and reloads it prior to saving the config if
  it has been changed during runtime by external editing, hence no config settings added manually while the server
  was running should be overwritten anymore.
* Display a "Please Reload" overlay when a new server version or a change in installed plugins is detected after a
  reconnect to the server.
* Better handling of errors on the websocket - no more logging of the full stack trace to the log, only a warning
  message for now.
* Daemonized OctoPrint now cleans up its pidfile when receiving a TERM signal ([#711](https://github.com/foosel/OctoPrint/issues/711))
* Added serial types for OpenBSD ([#551](https://github.com/foosel/OctoPrint/pull/551))
* Improved behaviour of terminal:
  * Disabling autoscrolling now also stops cutting off the log while it's enabled, effectively preventing log lines from
    being modified at all ([#735](https://github.com/foosel/OctoPrint/issues/735))
  * Applying filters displays ``[...]`` where lines where removed and doesn't cause scrolling on filtered lines
    anymore ([#286](https://github.com/foosel/OctoPrint/issues/286))
  * Added a link to scroll to the end of the terminal log (useful for when autoscroll is disabled)
  * Added a link to select all current contents of the terminal log for easy copy-pasting
  * Added a display of how many lines are displayed, how many are filtered and how many are available in total
* Frame rate for timelapses can now be configured per timelapse ([#782](https://github.com/foosel/OctoPrint/pull/782))
* Added an option to specify the amount of encoding threads for FFMPEG ([#785](https://github.com/foosel/OctoPrint/pull/785))
* "Disconnected" screen now is not shown directly after a close of the socket, instead the client first tries to
  directly reconnect once, and only if that doesn't work displays the dialog. Should reduce short popups of the dialog
  due to shaky network connections and/or weird browser behaviour when downloading things from the UI.
* Development dependencies can now be installed with ``pip -e .[develop]``
* White and transparent colors ;) are supported for the navigation bar ([#789](https://github.com/foosel/OctoPrint/pull/789))
* Drag-n-drop overlay for file uploads now uses the full available screen space, improving usability on high resolution
  displays ([#187](https://github.com/foosel/OctoPrint/issues/187))
* OctoPrint server should no longer hang when big changes in the system time happen, e.g. after first contact to an
  NTP server on a Raspberry Pi image. Achieved through monkey patching Tornado with
  [this PR](https://github.com/tornadoweb/tornado/pull/1290).
* Serial ports matching ``/dev/ttyAMA*`` are not anymore listed by default (this was the reason for a lot of people
  running into problems while attempting to connect to their printer on their Raspberry Pis, on which ``/dev/ttyAMA0``
  is the OS's serial console by default). Added configuration of additional ports to the Serial Connection section in
  the Settings to make it easier for those people who do indeed have their printer connected to ``/dev/ttyAMA0``.
* Better behaviour of the settings dialog on low-width devices, navigation and content also now scroll independently
  from each other (see also [#823](https://github.com/foosel/OctoPrint/pull/823))
* Renamed "Temperature Timeout" and "SD Status Timeout" in Settings to "Temperature Interval" and "SD Status Interval"
  to better reflect what those values are actually used for.
* Added support for rectangular printer beds with the origin in the center ([#682](https://github.com/foosel/OctoPrint/issues/682)
  and [#852](https://github.com/foosel/OctoPrint/pull/852)). Printer profiles now contain a new settings ``volume.origin``
  which can either be ``lowerleft`` or ``center``. For circular beds only ``center`` is supported.
* Made baudrate detection a bit more solid, still can't perform wonders.
* Only show configuration options for additional extruders if more than one is available, and don't include offset
  configuration for first nozzle which acts as reference for the other offsets ([#677](https://github.com/foosel/OctoPrint/issues/677)).
* Cut off of the temperature graph is now not based on the number of data points any more but on the actual time of the
  data points. Anything older than ``n`` minutes will be cut off, with ``n`` defaulting to 30min. This value can be
  changed under "Temperatures" in the Settings ([#343](https://github.com/foosel/OctoPrint/issues/343)).
* High-DPI support for the GCode viewer ([#837](https://github.com/foosel/OctoPrint/issues/837)).
* Stop websocket connections from multiplying ([#888](https://github.com/foosel/OctoPrint/pull/888)).
* New setting to rotate webcam by 90° counter clockwise ([#895](https://github.com/foosel/OctoPrint/issues/895) and
  [#906](https://github.com/foosel/OctoPrint/pull/906))
* System commands now be set to a) run asynchronized by setting their `async` property to `true` and b) to ignore their
  result by setting their `ignore` property to `true`.
* Various improvements of newly introduced features over the course of development:
  * File management: The new implementation will migrate metadata from the old one upon first startup after upgrade from
    version 1.1.x to 1.2.x. That should speed up initial startup.
  * File management: GCODE Analysis backlog processing has been throttled to not take up too many resources on system
    startup. Freshly uploaded files should still be analyzed at full speed.
  * Plugins: SettingsPlugins may track versions of configuration format stored in `config.yaml`, including a custom
    migration method getting called when a mismatch between the currently stored configuration format version and the one
    reported by the plugin as current is detected.
  * Plugins: Plugins may now have a folder for plugin related data whose path can be retrieved from the plugin itself
    via its new method [`get_plugin_data_folder`](http://docs.octoprint.org/en/master/modules/plugin.html#octoprint.plugin.types.OctoPrintPlugin.get_plugin_data_folder).
  * Plugin Manager: Don't allow plugin management actions (like installing/uninstalling or enabling/disabling) while the
    printer is printing (see also unreproduced issue [#936](https://github.com/foosel/OctoPrint/issues/936)).
  * Plugin Manager: More options to try to match up installed plugin packages with discovered plugins.
  * Plugin Manager: Display a more friendly message if after the installation of a plugin it could not be correctly
    identifier.
  * Software Update: Enforce refreshing of available updates after any changes in enabled plugins.

### Bug Fixes

* [#435](https://github.com/foosel/OctoPrint/issues/435) - Always interpret negative duration (e.g. for print time left)
  as 0
* [#516](https://github.com/foosel/OctoPrint/issues/516) - Also require API key even if ACL is disabled.
* [#556](https://github.com/foosel/OctoPrint/issues/556) - Allow login of the same user from multiple browsers without
  side effects
* [#612](https://github.com/foosel/OctoPrint/issues/612) - Fixed GCODE viewer in zoomed out browsers
* [#633](https://github.com/foosel/OctoPrint/issues/633) - Correctly interpret temperature lines from multi extruder
  setups under Smoothieware
* [#680](https://github.com/foosel/OctoPrint/issues/680) - Don't accidentally include a newline from the MIME headers
  in the parsed multipart data from file uploads
* [#709](https://github.com/foosel/OctoPrint/issues/709) - Properly initialize time estimation for SD card transfers too
* [#715](https://github.com/foosel/OctoPrint/issues/715) - Fixed an error where Event Triggers of type command caused
  and exception to be raised due to a misnamed attribute in the code
* [#717](https://github.com/foosel/OctoPrint/issues/717) - Use ``shutil.move`` instead of ``os.rename`` to avoid cross
  device renaming issues
* [#752](https://github.com/foosel/OctoPrint/pull/752) - Fix error in event handlers sending multiple gcode commands.
* [#780](https://github.com/foosel/OctoPrint/issues/780) - Always (re)set file position in SD files to 0 so that reprints
  work correctly
* [#784](https://github.com/foosel/OctoPrint/pull/784) - Also include ``requirements.txt`` in files packed up for
  ``python setup.py sdist``
* [#330](https://github.com/foosel/OctoPrint/issues/330) - Ping pong sending to fix potential acknowledgement errors.
  Also affects [#166](https://github.com/foosel/OctoPrint/issues/166), [#470](https://github.com/foosel/OctoPrint/issues/470)
  and [#490](https://github.com/foosel/OctoPrint/issues/490). A big thank you to all people involved in these tickets
  in getting to the ground of this.
* [#825](https://github.com/foosel/OctoPrint/issues/825) - Fixed "please visualize" button of large GCODE files
* Various fixes of bugs in newly introduced features and improvements:
  * [#625](https://github.com/foosel/OctoPrint/pull/625) - Newly added GCODE files were not being added to the analysis
    queue
  * [#664](https://github.com/foosel/OctoPrint/issues/664) - Fixed jog controls again
  * [#677](https://github.com/foosel/OctoPrint/issues/677) - Fixed extruder offsets not being properly editable in
    printer profiles
  * [#678](https://github.com/foosel/OctoPrint/issues/678) - SockJS endpoints is now referenced by relative URL
    using ``url_for``, should solve any issues with IE11.
  * [#683](https://github.com/foosel/OctoPrint/issues/683) - Fixed heated bed option not being properly displayed in
    printer profiles
  * [#685](https://github.com/foosel/OctoPrint/issues/685) - Quoted file name for Timelapse creation to not make
    command hiccup on ``~`` in file name
  * [#709](https://github.com/foosel/OctoPrint/issues/709) - Fixed file sending to SD card
  * [#714](https://github.com/foosel/OctoPrint/issues/714) - Fixed type validation of printer profiles
  * Heating up the heated bed (if present) was not properly configured in CuraEngine plugin
  * [#720](https://github.com/foosel/OctoPrint/issues/720) - Fixed translation files not being properly copied over
    during install
  * [#724](https://github.com/foosel/OctoPrint/issues/724) - Fixed timelapse deletion for timelapses with non-ascii
    characters in their name
  * [#726](https://github.com/foosel/OctoPrint/issues/726) - Fixed ``babel_refresh`` command
  * [#759](https://github.com/foosel/OctoPrint/pull/759) - Properly initialize counter for template plugins of type
    "generic"
  * [#775](https://github.com/foosel/OctoPrint/pull/775) - Error messages in javascript console show the proper name
    of the objects
  * [#795](https://github.com/foosel/OctoPrint/issues/795) - Allow adding slicing profiles for unconfigured slicers
  * [#809](https://github.com/foosel/OctoPrint/issues/809) - Added proper form validation to printer profile editor
  * [#824](https://github.com/foosel/OctoPrint/issues/824) - Settings getting lost when switching between panes in
    the settings dialog (fix provided by [#879](https://github.com/foosel/OctoPrint/pull/879))
  * [#892](https://github.com/foosel/OctoPrint/issues/892) - Preselected baudrate is now properly used for auto detected
    serial ports
  * [#909](https://github.com/foosel/OctoPrint/issues/909) - Fixed Z-Timelapse for Z changes on ``G1`` moves.
  * Fixed another instance of a missing `branch` field in version dicts generated by versioneer (compare
    [#634](https://github.com/foosel/OctoPrint/pull/634)). Caused an issue when installing from source archive
    downloaded from Github.
  * [#931](https://github.com/foosel/OctoPrint/issues/931) - Adjusted `octoprint_setuptools` to be compatible to older
    versions of setuptools potentially site-wide installed on hosts.
  * [#942](https://github.com/foosel/OctoPrint/issues/942) - Settings can now be saved again after installing a new
    plugin. Plugins must not use `super` anymore to call parent implementation of `SettingsPlugin.on_settings_save` but
    should instead switch to `SettingsPlugin.on_settings_save(self, ...)`. Settings API will capture related
    `TypeErrors` and log a big warning to the log file indicating which plugin caused the problem and needs to be
    updated. Also updated all bundled plugins accordingly.
  * Software Update: Don't persist more check data than necessary in the configuration. Solves an issue where persisted
    information overrode updated check configuration reported by plugins, leading to a "an update is available" loop.
    An auto-migration function was added that should remove the redundant data.
* Various fixes without tickets:
  * GCODE viewer now doesn't stumble over completely extrusionless GCODE files
  * Do not deliver the API key on settings API unless user has admin rights
  * Don't hiccup on slic3r filament_diameter comments in GCODE generated for multi extruder setups
  * Color code successful or failed print results directly in file list, not just after a reload
  * Changing Timelapse post roll activates save button
  * Timelapse post roll is loaded properly from config
  * Handling of files on the printer's SD card contained in folders now works correctly
  * Don't display a "Disconnected" screen when trying to download a timelapse in Firefox
  * Fixed handling of SD card files in folders
  * Fixed refreshing of timelapse file list upon finished rendering of a new one
  * Fixed ``/api/printer`` which wasn't adapter yet to new internal offset data model
  * Made initial connection to printer a bit more responsive: Having to wait for the first serial timeout before sending
    the first ``M105`` even when not waiting for seeing a "start" caused unnecessary wait times for reaching the
    "Operational" state.
  * Log cancelled prints only once (thanks to @imrahil for the headsup)

### More information

  * [Commits](https://github.com/foosel/OctoPrint/compare/1.1.2...1.2.0)
  * Release Candidates:
    * [RC1](https://github.com/foosel/OctoPrint/releases/tag/1.2.0-rc1)
    * [RC2](https://github.com/foosel/OctoPrint/releases/tag/1.2.0-rc2)
    * [RC3](https://github.com/foosel/OctoPrint/releases/tag/1.2.0-rc3)

## 1.1.2 (2015-03-23)

### Improvements

* Added deletion of `*.pyc` files to `python setup.py clean` command, should help tremendously when switching branches (backported
  from [9e014eb](https://github.com/foosel/OctoPrint/commit/9e014eba1feffde11ed0601d9c911b8cac9f3fb0))
* Increased default communication and connection timeouts
* [#706](https://github.com/foosel/OctoPrint/issues/706) - Do not truncate error reported from printer

### Bug Fixes

* [#539](https://github.com/foosel/OctoPrint/issues/539) - Limit maximum number of tools, sanity check tool numbers in
  GCODE files against upper limit and refuse to create 10000 tools due to weird slicers. (backported from `devel`)
* [#634](https://github.com/foosel/OctoPrint/pull/634) - Fixed missing `branch` fields in version dicts generated
  by versioneer
* [#679](https://github.com/foosel/OctoPrint/issues/679) - Fix error where API state is requested and printer is offline
  (backport of [619fe9a](https://github.com/foosel/OctoPrint/commit/619fe9a0e78826bd1524b235a910156439bcb6d7)).
* [#719](https://github.com/foosel/OctoPrint/issues/719) - Properly center print bed in GCODE viewer
* [#780](https://github.com/foosel/OctoPrint/issues/780) - Always (re)set file position in SD files to 0 so that reprints
  work correctly (backported from ``devel``)
* [#801](https://github.com/foosel/OctoPrint/issues/801) - Fixed setting of bed temperature offset
* [IRC] - Don't hiccup on slic3r ``filament_diameter`` comments generated for multi extruder setups
* [ML] - Fixed relative URL to SockJS endpoint, wasn't yet using the proper base url
* [unreported] & [#698](https://github.com/foosel/OctoPrint/issues/698) - Generated URLs now take X-Forwarded-Host header
  sent by proxies into account for included host and port, also fixed [#698](https://github.com/foosel/OctoPrint/issues/698)
  introduced by this
* [unreported] Fixed a bug causing gcodeInterpreter to hiccup on GCODES containing invalid coordinates such as Xnan or
  Yinf (backported from `devel`)
* Small fixes for timelapse creation:
  - [#344](https://github.com/foosel/OctoPrint/issues/344) - Made timelapses capable of coping with missing captures in between by decrementing the image counter again if there
    was an error fetching the latest image from the snapshot URL (backport of [1a7a468](https://github.com/foosel/OctoPrint/commit/1a7a468eb65fdf2a13b4c7a7723280e822c9c34b)
    and [bf9d5ef](https://github.com/foosel/OctoPrint/commit/bf9d5efe43a1e57aacd8512125082ddca06b4efc))
  - [#693](https://github.com/foosel/OctoPrint/issues/693) -  Try not to capture an image if image counter is still unset
  - [unreported] Synchronize image counter decrementing as well as incrementing to prevent rare race conditions when generating the
    image file names

([Commits](https://github.com/foosel/OctoPrint/compare/1.1.1...1.1.2))

## 1.1.1 (2014-10-27)

### Improvements

* The API is now enabled by default and the API key -- if not yet set -- will be automatically generated on first
  server start and written back into ``config.yaml``
* Event subscriptions are now enabled by default (it was an accident that they weren't)
* Generate the key used for session hashing individually for each server instance
* Generate the salt used for hashing user passwords individually for each server instance

### Bug Fixes

* [#580](https://github.com/foosel/OctoPrint/issues/580) - Properly unset job data when instructed so by callers
* [#604](https://github.com/foosel/OctoPrint/issues/604) - Properly initialize settings basedir on server startup
* [IRC] Also allow downloading .g files via Tornado

([Commits](https://github.com/foosel/OctoPrint/compare/1.1.0...1.1.1))

## 1.1.0 (2014-09-03)

### New Features

* New REST API, including User API Keys additionally to the global API key. Please note that **this will break existing
  API clients** as it replaces the old API (same endpoint). You can find the documentation of the new API at
  [docs.octoprint.org](http://docs.octoprint.org/en/1.1.0/api/index.html).
* New Event structure allows more flexibility regarding payload data, configuration files will be migrated automatically.
  You can find the documentation of the new event format and its usage at [docs.octoprint.org](http://docs.octoprint.org/en/1.1.0/events/index.html).
* Support for multi extruder setups. With this OctoPrint now in theory supports an unlimited amount of extruders, however
  for now it's artificially limited to 9.
* Log files can be accessed from within the browser via the Settings dialog ([#361](https://github.com/foosel/OctoPrint/pull/361))
* Timelapses can now have a post-roll duration configured which will be rendered into the video too to not let it
  end so abruptly ([#384](https://github.com/foosel/OctoPrint/issues/384))
* The terminal tab now has a command history ([#388](https://github.com/foosel/OctoPrint/pull/388))

### Improvements

* Stopping the application via Ctrl-C produces a less scary message ([#277](https://github.com/foosel/OctoPrint/pull/277))
* Webcam stream is disabled when control tab is not in focus, reduces bandwidth ([#316](https://github.com/foosel/OctoPrint/issues/316))
* M and G commands entered in Terminal tab are automatically converted to uppercase
* GCODE viewer now only loads automatically if GCODE file size is beneath certain threshold (different ones for desktop
  and mobile devices), only actually loads file if user acknowledges that this might be too much for his browser
* Added time needed for printing file to PrintDone event's payload ([#333](https://github.com/foosel/OctoPrint/issues/333))
* Also provide the filename (basename without the path) in print events
* Support for circular beds in the GCODE viewer ([#407](https://github.com/foosel/OctoPrint/pull/407))
* The dimensions of the print bed can now be configured via the Settings ([#396](https://github.com/foosel/OctoPrint/pull/396))
* Target temperature reporting format of Repetier Firmware is now supported as well ([360](https://github.com/foosel/OctoPrint/issues/360))
* Version tracking now based on git tagging and [versioneer](https://github.com/warner/python-versioneer/). Version number,
  git commit and branch get reported in the format `<version tag>-<commits since then>-g<commit hash> (<branch> branch)`,
  e.g. `1.2.0-dev-172-ga48b5de (devel branch)`.
* Made "Center viewport on model" and "Zoom in on model" in the GCODE viewer automatically deselect and de-apply if
  viewport gets manipulated by the user ([#398](https://github.com/foosel/OctoPrint/issues/398))
* GCODE viewer now interprets inverted axes for printer control and mirrors print bed accordingly ([#431](https://github.com/foosel/OctoPrint/issues/431))
* Added `clean` command to `setup.py`, removes old build artifacts (mostly interesting for developers)
* Added version resource on API which reports application and API version
* Made the navbar static instead of fixed to improve usability on mobile devices ([#257](https://github.com/foosel/OctoPrint/issues/257))
* Switch to password field upon enter in username field, submit login form upon enter in password field
* Changed default path to OctoPrint executable in included init-script to `/usr/local/bin/octoprint` (the default when
  installing via `python setup.py install`)

### Bug Fixes

* Properly calculate time deltas (forgot to factor in days)
* [#35](https://github.com/foosel/OctoPrint/issues/35) - GCODE viewer has been modularized, options are now functional
* [#337](https://github.com/foosel/OctoPrint/issues/337) - Also recognize `--iknowwhatimdoing` when running as daemon
* [#357](https://github.com/foosel/OctoPrint/issues/357) - Do not run GCODE analyzer when a print is ongoing
* [#381](https://github.com/foosel/OctoPrint/issues/381) - Only list those SD files that have an ASCII filename
* Fixed a race condition that could occur when pressing "Print" (File not opened yet, but attempt to read from it)
* [#398](https://github.com/foosel/OctoPrint/issues/398) - Fixed interfering options in GCODE viewer
* [#399](https://github.com/foosel/OctoPrint/issues/399) & [360](https://github.com/foosel/OctoPrint/issues/360) - Leave
  bed temperature unset when not detected (instead of dying a horrible death)
* [#492](https://github.com/foosel/OctoPrint/issues/492) - Fixed a race condition which could lead to an attempt to read
  from an already closed serial port, causing an error to be displayed to the user
* [#257](https://github.com/foosel/OctoPrint/issues/257) - Logging in on mobile devices should now work
* [#476](https://github.com/foosel/OctoPrint/issues/476) - Also update the metadata correctly when an analysis finishes
* Various fixes of bugs in newly introduced features and improvements:
  - [#314](https://github.com/foosel/OctoPrint/issues/314) - Use G28 for homing (G1 was copy and paste error)
  - [#317](https://github.com/foosel/OctoPrint/issues/317) - Fixed "load and print" function
  - [#326](https://github.com/foosel/OctoPrint/issues/326) - Fixed refresh of SD file list
  - [#338](https://github.com/foosel/OctoPrint/issues/338) - Refetch file list when deleting a file
  - [#339](https://github.com/foosel/OctoPrint/issues/339) - More error resilience when handling temperature offset data from the backend
  - [#345](https://github.com/foosel/OctoPrint/issues/345) - Also recognize such temperature reports that do not contain a `T:` but a `T0:`
  - [#377](https://github.com/foosel/OctoPrint/pull/377) - URLs in API examples fixed
  - [#378](https://github.com/foosel/OctoPrint/pull/378) - Fixed crash of API call when `getStartTime()` returns None
  - [#379](https://github.com/foosel/OctoPrint/pull/379) - Corrected response code for connection success
  - [#414](https://github.com/foosel/OctoPrint/pull/414) - Fix style attribute for Actual column header

([Commits](https://github.com/foosel/OctoPrint/compare/1.0.0...1.1.0))

## 1.0.0 (2014-06-22)

First release with new versioning scheme.<|MERGE_RESOLUTION|>--- conflicted
+++ resolved
@@ -1,6 +1,5 @@
 # OctoPrint Changelog
 
-<<<<<<< HEAD
 ## 1.3.0 (unreleased)
 
 ### New Features
@@ -74,7 +73,7 @@
 * Changes to a user's personal settings via the UI now propagate across sessions.
 * [#1047](https://github.com/foosel/OctoPrint/issues/1047) - Fixed 90 degree
   webcam rotation for iOS Safari.
-=======
+
 ## 1.2.17rc1 (2016-10-06)
 
 ### Improvements
@@ -93,7 +92,6 @@
   * Fixed an issue with the preliminary page never reporting that the server is now up if the page generated during preliminary caching had no cache headers set (e.g. because it contained the first run setup wizard)
 
 ([Commits](https://github.com/foosel/OctoPrint/compare/1.2.16...1.2.17rc1))
->>>>>>> 891fd18f
 
 ## 1.2.16 (2016-09-23)
 
