--- conflicted
+++ resolved
@@ -443,12 +443,8 @@
 
 		self._printAfterSelect = printAfterSelect
 		self._posAfterSelect = pos
-<<<<<<< HEAD
 		self._comm.selectFile("/" + path if sd else path_on_disk, sd,
-=======
-		self._comm.selectFile("/" + path if sd else path, sd,
 		                      user=user,
->>>>>>> 79abe31a
 		                      tags=kwargs.get("tags", set()) | {"trigger:printer.select_file"})
 		self._updateProgressData()
 		self._setCurrentZ(None)
