--- conflicted
+++ resolved
@@ -1571,13 +1571,8 @@
 		"""
 
 		for client in self.registered_clients:
-<<<<<<< HEAD
 			try: client(plugin, data, permissions=permissions)
-			except: self.logger.exception("Exception while sending plugin data to client")
-=======
-			try: client(plugin, data)
 			except: self.logger.exception(u"Exception while sending plugin data to client")
->>>>>>> 904b3c6c
 
 	def _sort_hooks(self, hook):
 		self._plugin_hooks[hook] = sorted(self._plugin_hooks[hook],
