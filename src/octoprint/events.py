--- conflicted
+++ resolved
@@ -253,21 +253,13 @@
 		Unsubscribe a listener from an event -- pass in the event name (as string) and the callback object
 		"""
 
-<<<<<<< HEAD
 		try:
 			self._registeredListeners[event].remove(callback)
-			self._logger.debug("Unsubscribed listener %r for event %s" % (callback, event))
 		except ValueError:
 			# not registered
 			pass
-=======
-		if not callback in self._registeredListeners[event]:
-			# callback not subscribed to event, just return
-			return
-
-		self._registeredListeners[event].remove(callback)
-		self._logger.debug("Unsubscribed listener {!r} for event {}".format(callback, event))
->>>>>>> a9b395da
+		else:
+			self._logger.debug("Unsubscribed listener %r for event %s", callback, event)
 
 	def join(self, timeout=None):
 		self._worker.join(timeout)
