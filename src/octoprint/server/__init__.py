# coding=utf-8
from __future__ import absolute_import, division, print_function

__author__ = "Gina Häußge <osd@foosel.net>"
__license__ = 'GNU Affero General Public License http://www.gnu.org/licenses/agpl.html'
__copyright__ = "Copyright (C) 2014 The OctoPrint Project - Released under terms of the AGPLv3 License"

import uuid
from octoprint.vendor.sockjs.tornado import SockJSRouter
from flask import Flask, g, request, session, Blueprint, Request, Response, current_app
from flask_login import LoginManager, current_user, session_protected, user_logged_out
from flask_principal import Principal, Permission, RoleNeed, identity_loaded, identity_changed, UserNeed, Identity, AnonymousIdentity
from flask_babel import Babel, gettext, ngettext
from flask_assets import Environment, Bundle
from babel import Locale
from watchdog.observers import Observer
from watchdog.observers.polling import PollingObserver
from collections import defaultdict, OrderedDict

from builtins import bytes, range
from past.builtins import basestring

import octoprint.util
import octoprint.util.net

from octoprint.server import util
from octoprint.util.json import JsonEncoding

import os
import logging
import logging.config
import atexit
import signal
import base64

try:
	import fcntl
except ImportError:
	fcntl = None

SUCCESS = {}
NO_CONTENT = ("", 204)
NOT_MODIFIED = ("Not Modified", 304)

app = Flask("octoprint")

assets = None
babel = None
debug = False
safe_mode = False

printer = None
printerProfileManager = None
fileManager = None
slicingManager = None
analysisQueue = None
userManager = None
permissionManager = None
groupManager = None
eventManager = None
loginManager = None
pluginManager = None
appSessionManager = None
pluginLifecycleManager = None
preemptiveCache = None
jsonEncoder = None
jsonDecoder = None
connectivityChecker = None

principals = Principal(app)

import octoprint.access.permissions as permissions
import octoprint.access.groups as groups

# we set admin_permission to a GroupPermission with the default admin group
admin_permission = octoprint.util.variable_deprecated("admin_permission has been deprecated, "
                                                      "please use individual Permissions instead",
                                                      since="1.4.0")(groups.GroupPermission(groups.ADMIN_GROUP))

# we set user_permission to a GroupPermission with the default user group
user_permission = octoprint.util.variable_deprecated("user_permission has been deprecated, "
                                                     "please use individual Permissions instead",
                                                     since="1.4.0")(groups.GroupPermission(groups.USER_GROUP))

# only import further octoprint stuff down here, as it might depend on things defined above to be initialized already
from octoprint import __version__, __branch__, __display_version__, __revision__
from octoprint.printer.profile import PrinterProfileManager
from octoprint.printer.standard import Printer
from octoprint.settings import settings
import octoprint.access.users as users
import octoprint.access.groups as groups
import octoprint.events as events
import octoprint.plugin
import octoprint.timelapse
import octoprint._version
import octoprint.filemanager.storage
import octoprint.filemanager.analysis
import octoprint.slicing
from octoprint.server.util import enforceApiKeyRequestHandler, loginFromApiKeyRequestHandler, corsRequestHandler, \
	corsResponseHandler
from octoprint.server.util.flask import PreemptiveCache

UI_API_KEY = ''.join('%02X' % z for z in bytes(uuid.uuid4().bytes))

VERSION = __version__
BRANCH = __branch__
DISPLAY_VERSION = __display_version__
REVISION = __revision__

LOCALES = []
LANGUAGES = set()

@identity_loaded.connect_via(app)
def on_identity_loaded(sender, identity):
	user = load_user(identity.id)
	if user is None:
		user = userManager.anonymous_user_factory()

	identity.provides.add(UserNeed(user.get_id()))
	for need in user.needs:
		identity.provides.add(need)


def _clear_identity(sender):
	# Remove session keys set by Flask-Principal
	for key in ('identity.id', 'identity.name', 'identity.auth_type'):
		if key in session:
			del session[key]

	# switch to anonymous identity
	identity_changed.send(sender, identity=AnonymousIdentity())


@session_protected.connect_via(app)
def on_session_protected(sender):
	# session was protected, that means the user is no more and we need to clear our identity
	_clear_identity(sender)


@user_logged_out.connect_via(app)
def on_user_logged_out(sender, user=None):
	# user was logged out, clear identity
	_clear_identity(sender)


def load_user(id):
	if id is None or not userManager.enabled:
		return None

	if id == "_api":
		return users.ApiUser([groupManager.admin_group])

	if session and "usersession.id" in session:
		sessionid = session["usersession.id"]
	else:
		sessionid = None

	if sessionid:
		user = userManager.find_user(userid=id, session=sessionid)
	else:
		user = userManager.find_user(userid=id)

	if user and user.is_active:
		return user

	return None

def load_user_from_request(request):
	return util.get_user_for_authorization_header(request.headers.get('Authorization'))

def unauthorized_user():
	from flask import abort
	abort(403)


#~~ startup code


class Server(object):
	def __init__(self, settings=None, plugin_manager=None, connectivity_checker=None, environment_detector=None,
	             event_manager=None, host=None, port=None, debug=False, safe_mode=False, allow_root=False,
	             octoprint_daemon=None):
		self._settings = settings
		self._plugin_manager = plugin_manager
		self._connectivity_checker = connectivity_checker
		self._environment_detector = environment_detector
		self._event_manager = event_manager
		self._host = host
		self._port = port
		self._debug = debug
		self._safe_mode = safe_mode
		self._allow_root = allow_root
		self._octoprint_daemon = octoprint_daemon
		self._server = None

		self._logger = None

		self._lifecycle_callbacks = defaultdict(list)

		self._template_searchpaths = []

		self._intermediary_server = None

	def run(self):
		if not self._allow_root:
			self._check_for_root()

		if self._settings is None:
			self._settings = settings()
		if self._plugin_manager is None:
			self._plugin_manager = octoprint.plugin.plugin_manager()

		global app
		global babel

		global printer
		global printerProfileManager
		global fileManager
		global slicingManager
		global analysisQueue
		global userManager
		global permissionManager
		global groupManager
		global eventManager
		global loginManager
		global pluginManager
		global appSessionManager
		global pluginLifecycleManager
		global preemptiveCache
		global jsonEncoder
		global jsonDecoder
		global connectivityChecker
		global debug
		global safe_mode

		from tornado.ioloop import IOLoop
		from tornado.web import Application

		debug = self._debug
		safe_mode = self._safe_mode

		if self._host is None:
			host = self._settings.get(["server", "host"])
			if host is None:
				if octoprint.util.net.HAS_V6:
					host = "::"
				else:
					host = "0.0.0.0"

			self._host = host

		if ":" in self._host and not octoprint.util.net.HAS_V6:
			raise RuntimeError("IPv6 host address {!r} configured but system doesn't support IPv6".format(self._host))

		if self._port is None:
			self._port = self._settings.getInt(["server", "port"])
			if self._port is None:
				self._port = 5000

		self._logger = logging.getLogger(__name__)
		self._setup_heartbeat_logging()
		pluginManager = self._plugin_manager

		# monkey patch some stuff
		util.tornado.fix_json_encode()
		util.flask.enable_additional_translations(additional_folders=[self._settings.getBaseFolder("translations")])

		# setup app
		self._setup_app(app)

		# setup i18n
		self._setup_i18n(app)

		if self._settings.getBoolean(["serial", "log"]):
			# enable debug logging to serial.log
			logging.getLogger("SERIAL").setLevel(logging.DEBUG)

		# start the intermediary server
		self._start_intermediary_server()

		### IMPORTANT!
		###
		### Best do not start any subprocesses until the intermediary server shuts down again or they MIGHT inherit the
		### open port and prevent us from firing up Tornado later.
		###
		### The intermediary server's socket should have the CLOSE_EXEC flag (or its equivalent) set where possible, but
		### we can only do that if fcntl is availabel or we are on Windows, so better safe than sorry.
		###
		### See also issues #2035 and #2090

		# then initialize the plugin manager
		pluginManager.reload_plugins(startup=True, initialize_implementations=False)

		printerProfileManager = PrinterProfileManager()
		eventManager = self._event_manager

		analysis_queue_factories = dict(gcode=octoprint.filemanager.analysis.GcodeAnalysisQueue)
		analysis_queue_hooks = pluginManager.get_hooks("octoprint.filemanager.analysis.factory")
		for name, hook in analysis_queue_hooks.items():
			try:
				additional_factories = hook()
				analysis_queue_factories.update(**additional_factories)
			except:
				self._logger.exception("Error while processing analysis queues from {}".format(name))
		analysisQueue = octoprint.filemanager.analysis.AnalysisQueue(analysis_queue_factories)

		slicingManager = octoprint.slicing.SlicingManager(self._settings.getBaseFolder("slicingProfiles"), printerProfileManager)

		storage_managers = dict()
		storage_managers[octoprint.filemanager.FileDestinations.LOCAL] = octoprint.filemanager.storage.LocalFileStorage(self._settings.getBaseFolder("uploads"))

		fileManager = octoprint.filemanager.FileManager(analysisQueue, slicingManager, printerProfileManager, initial_storage_managers=storage_managers)
		appSessionManager = util.flask.AppSessionManager()
		pluginLifecycleManager = LifecycleManager(pluginManager)
		preemptiveCache = PreemptiveCache(os.path.join(self._settings.getBaseFolder("data"), "preemptive_cache_config.yaml"))

		JsonEncoding.add_encoder(users.User, lambda obj: obj.as_dict())
		JsonEncoding.add_encoder(groups.Group, lambda obj: obj.as_dict())
		JsonEncoding.add_encoder(permissions.OctoPrintPermission, lambda obj: obj.as_dict())

		# start regular check if we are connected to the internet
		connectivityEnabled = self._settings.getBoolean(["server", "onlineCheck", "enabled"])
		connectivityInterval = self._settings.getInt(["server", "onlineCheck", "interval"])
		connectivityHost = self._settings.get(["server", "onlineCheck", "host"])
		connectivityPort = self._settings.getInt(["server", "onlineCheck", "port"])

		def on_connectivity_change(old_value, new_value):
			eventManager.fire(events.Events.CONNECTIVITY_CHANGED, payload=dict(old=old_value, new=new_value))

		connectivityChecker = self._connectivity_checker

		def on_settings_update(*args, **kwargs):
			# make sure our connectivity checker runs with the latest settings
			connectivityEnabled = self._settings.getBoolean(["server", "onlineCheck", "enabled"])
			connectivityInterval = self._settings.getInt(["server", "onlineCheck", "interval"])
			connectivityHost = self._settings.get(["server", "onlineCheck", "host"])
			connectivityPort = self._settings.getInt(["server", "onlineCheck", "port"])

			if connectivityChecker.enabled != connectivityEnabled \
					or connectivityChecker.interval != connectivityInterval \
					or connectivityChecker.host != connectivityHost \
					or connectivityChecker.port != connectivityPort:
				connectivityChecker.enabled = connectivityEnabled
				connectivityChecker.interval = connectivityInterval
				connectivityChecker.host = connectivityHost
				connectivityChecker.port = connectivityPort
				connectivityChecker.check_immediately()

		eventManager.subscribe(events.Events.SETTINGS_UPDATED, on_settings_update)

		components = dict(
			plugin_manager=pluginManager,
			printer_profile_manager=printerProfileManager,
			event_bus=eventManager,
			analysis_queue=analysisQueue,
			slicing_manager=slicingManager,
			file_manager=fileManager,
			app_session_manager=appSessionManager,
			plugin_lifecycle_manager=pluginLifecycleManager,
			preemptive_cache=preemptiveCache,
			json_encoder=jsonEncoder,
			json_decoder=jsonDecoder,
			connectivity_checker=connectivityChecker,
			environment_detector=self._environment_detector
		)

		#~~ setup access control

		# get additional permissions from plugins
		self._setup_plugin_permissions()

		# create group manager instance
		group_manager_factories = pluginManager.get_hooks("octoprint.access.groups.factory")
		for name, factory in group_manager_factories.items():
			try:
				groupManager = factory(components, self._settings)
				if groupManager is not None:
					self._logger.debug("Created group manager instance from factory {}".format(name))
					break
			except:
				self._logger.exception("Error while creating group manager instance from factory {}".format(name))
		else:
			group_manager_name = self._settings.get(["accessControl", "groupManager"])
			try:
				clazz = octoprint.util.get_class(group_manager_name)
				groupManager = clazz()
			except AttributeError as e:
				self._logger.exception("Could not instantiate group manager {}, "
				                       "falling back to FilebasedGroupManager!".format(group_manager_name))
				groupManager = octoprint.access.groups.FilebasedGroupManager()
		components.update(dict(group_manager=groupManager))

		# create user manager instance
		user_manager_factories = pluginManager.get_hooks("octoprint.users.factory") # legacy, set first so that new wins
		user_manager_factories.update(pluginManager.get_hooks("octoprint.access.users.factory"))
		for name, factory in user_manager_factories.items():
			try:
				userManager = factory(components, self._settings)
				if userManager is not None:
					self._logger.debug("Created user manager instance from factory {}".format(name))
					break
			except:
				self._logger.exception("Error while creating user manager instance from factory {}".format(name))
		else:
			user_manager_name = self._settings.get(["accessControl", "userManager"])
			try:
				clazz = octoprint.util.get_class(user_manager_name)
				userManager = clazz(groupManager)
			except:
				self._logger.exception("Could not instantiate user manager {}, "
				                       "falling back to FilebasedUserManager!".format(user_manager_name))
				userManager = octoprint.access.users.FilebasedUserManager(groupManager)
			finally:
				userManager.enabled = self._settings.getBoolean(["accessControl", "enabled"])
		components.update(dict(user_manager=userManager))

		# create printer instance
		printer_factories = pluginManager.get_hooks("octoprint.printer.factory")
		for name, factory in printer_factories.items():
			try:
				printer = factory(components)
				if printer is not None:
					self._logger.debug("Created printer instance from factory {}".format(name))
					break
			except:
				self._logger.exception("Error while creating printer instance from factory {}".format(name))
		else:
			printer = Printer(fileManager, analysisQueue, printerProfileManager)
		components.update(dict(printer=printer))

		def octoprint_plugin_inject_factory(name, implementation):
			"""Factory for injections for all OctoPrintPlugins"""
			if not isinstance(implementation, octoprint.plugin.OctoPrintPlugin):
				return None

			components_copy = dict(components)
			if "printer" in components:
				import wrapt
				import functools

				def tagwrap(f):
					@functools.wraps(f)
					def wrapper(*args, **kwargs):
						tags = kwargs.get("tags", set()) | {"source:plugin",
						                                    "plugin:{}".format(name)}
						kwargs["tags"] = tags
						return f(*args, **kwargs)
					setattr(wrapper, "__tagwrapped__", True)
					return wrapper

				class TaggedFuncsPrinter(wrapt.ObjectProxy):
					def __getattribute__(self, attr):
						__wrapped__ = super(TaggedFuncsPrinter, self).__getattribute__("__wrapped__")
						item = getattr(__wrapped__, attr)
						if callable(item) \
								and ("tags" in item.__code__.co_varnames or "kwargs" in item.__code__.co_varnames) \
								and not getattr(item, "__tagwrapped__", False):
							return tagwrap(item)
						else:
							return item

				components_copy["printer"] = TaggedFuncsPrinter(components["printer"])

			props = dict()
			props.update(components_copy)
			props.update(dict(
				data_folder=os.path.join(self._settings.getBaseFolder("data"), name)
			))
			return props

		def settings_plugin_inject_factory(name, implementation):
			"""Factory for additional injections/initializations depending on plugin type"""
			if not isinstance(implementation, octoprint.plugin.SettingsPlugin):
				return

			default_settings_overlay = dict(plugins=dict())
			default_settings_overlay["plugins"][name] = implementation.get_settings_defaults()
			self._settings.add_overlay(default_settings_overlay, at_end=True)

			plugin_settings = octoprint.plugin.plugin_settings_for_settings_plugin(name, implementation)
			if plugin_settings is None:
				return

			return dict(settings=plugin_settings)

		def settings_plugin_config_migration_and_cleanup(identifier, implementation):
			"""Take care of migrating and cleaning up any old settings"""

			if not isinstance(implementation, octoprint.plugin.SettingsPlugin):
				return

			settings_version = implementation.get_settings_version()
			settings_migrator = implementation.on_settings_migrate

			if settings_version is not None and settings_migrator is not None:
				stored_version = implementation._settings.get_int([octoprint.plugin.SettingsPlugin.config_version_key])
				if stored_version is None or stored_version < settings_version:
					settings_migrator(settings_version, stored_version)
					implementation._settings.set_int([octoprint.plugin.SettingsPlugin.config_version_key], settings_version, force=True)

			implementation.on_settings_cleanup()
			implementation._settings.save()

			implementation.on_settings_initialized()

		pluginManager.implementation_inject_factories=[octoprint_plugin_inject_factory,
		                                               settings_plugin_inject_factory]
		pluginManager.initialize_implementations()

		settingsPlugins = pluginManager.get_implementations(octoprint.plugin.SettingsPlugin)
		for implementation in settingsPlugins:
			try:
				settings_plugin_config_migration_and_cleanup(implementation._identifier, implementation)
			except:
				self._logger.exception("Error while trying to migrate settings for plugin {}, ignoring it".format(implementation._identifier))

		pluginManager.implementation_post_inits=[settings_plugin_config_migration_and_cleanup]

		pluginManager.log_all_plugins()

		# log environment data now
		self._environment_detector.log_detected_environment()

		# initialize file manager and register it for changes in the registered plugins
		fileManager.initialize()
		pluginLifecycleManager.add_callback(["enabled", "disabled"], lambda name, plugin: fileManager.reload_plugins())

		# initialize slicing manager and register it for changes in the registered plugins
		slicingManager.initialize()
		pluginLifecycleManager.add_callback(["enabled", "disabled"], lambda name, plugin: slicingManager.reload_slicers())

		# setup jinja2
		self._setup_jinja2()

		# setup assets
		self._setup_assets()

		# configure timelapse
		octoprint.timelapse.valid_timelapse("test")
		octoprint.timelapse.configure_timelapse()

		# setup command triggers
		events.CommandTrigger(printer)
		if self._debug:
			events.DebugEventListener()

		# setup login manager
		self._setup_login_manager()

		# register API blueprint
		self._setup_blueprints()

		## Tornado initialization starts here

		ioloop = IOLoop()
		ioloop.install()

		self._router = SockJSRouter(self._create_socket_connection, "/sockjs",
		                            session_kls=util.sockjs.ThreadSafeSession)

		upload_suffixes = dict(name=self._settings.get(["server", "uploads", "nameSuffix"]), path=self._settings.get(["server", "uploads", "pathSuffix"]))

		def mime_type_guesser(path):
			from octoprint.filemanager import get_mime_type
			return get_mime_type(path)

		def download_name_generator(path):
			metadata = fileManager.get_metadata("local", path)
			if metadata and "display" in metadata:
				return metadata["display"]

		download_handler_kwargs = dict(
			as_attachment=True,
			allow_client_caching=False
		)

		additional_mime_types=dict(mime_type_guesser=mime_type_guesser)

		##~~ Permission validators

		timelapse_permission_validator = dict(access_validation=util.tornado.access_validation_factory(app, loginManager, util.flask.permission_validator, permissions.Permissions.TIMELAPSE_LIST))
		download_permission_validator = dict(access_validation=util.tornado.access_validation_factory(app, loginManager, util.flask.permission_validator, permissions.Permissions.FILES_DOWNLOAD))
		log_permission_validator = dict(access_validation=util.tornado.access_validation_factory(app, loginManager, util.flask.permission_validator, permissions.Permissions.PLUGIN_LOGGING_MANAGE))
		camera_permission_validator = dict(access_validation=util.tornado.access_validation_factory(app, loginManager, util.flask.permission_validator, permissions.Permissions.WEBCAM))

		no_hidden_files_validator = dict(path_validation=util.tornado.path_validation_factory(lambda path: not octoprint.util.is_hidden_path(path),
		                                                                                      status_code=404))
		timelapse_validator = dict(path_validation=util.tornado.path_validation_factory(lambda path: not octoprint.util.is_hidden_path(path) and octoprint.timelapse.valid_timelapse(path),
		                                                                                status_code=404))

		def joined_dict(*dicts):
			if not len(dicts):
				return dict()

			joined = dict()
			for d in dicts:
				joined.update(d)
			return joined

		util.tornado.RequestlessExceptionLoggingMixin.LOG_REQUEST = debug

		server_routes = self._router.urls + [
			# various downloads
			# .mpg and .mp4 timelapses:
<<<<<<< HEAD
			(r"/downloads/timelapse/([^/]*\.m(.*))", util.tornado.LargeResponseHandler, joined_dict(dict(path=self._settings.getBaseFolder("timelapse")),
																								  timelapse_permission_validator,
			                                                                                      download_handler_kwargs,
			                                                                                      no_hidden_files_validator)),
=======
			(r"/downloads/timelapse/(.*)", util.tornado.LargeResponseHandler, joined_dict(dict(path=self._settings.getBaseFolder("timelapse")),
			                                                                              download_handler_kwargs,
			                                                                              timelapse_validator)),
>>>>>>> 5cf02ac9
			(r"/downloads/files/local/(.*)", util.tornado.LargeResponseHandler, joined_dict(dict(path=self._settings.getBaseFolder("uploads"),
			                                                                                     as_attachment=True,
			                                                                                     name_generator=download_name_generator),
																							download_permission_validator,
			                                                                                download_handler_kwargs,
			                                                                                no_hidden_files_validator,
			                                                                                additional_mime_types)),
			(r"/downloads/logs/([^/]*)", util.tornado.LargeResponseHandler, joined_dict(dict(path=self._settings.getBaseFolder("logs"),
			                                                                                 mime_type_guesser=lambda *args, **kwargs: "text/plain"),
			                                                                            download_handler_kwargs,
			                                                                            log_permission_validator)),
			# camera snapshot
			(r"/downloads/camera/current", util.tornado.UrlProxyHandler, joined_dict(dict(url=self._settings.get(["webcam", "snapshot"]),
			                                                                  as_attachment=True),
			                                                                         camera_permission_validator)),
			# generated webassets
			(r"/static/webassets/(.*)", util.tornado.LargeResponseHandler, dict(path=os.path.join(self._settings.getBaseFolder("generated"), "webassets"))),

			# online indicators - text file with "online" as content and a transparent gif
			(r"/online.txt", util.tornado.StaticDataHandler, dict(data="online\n")),
			(r"/online.gif", util.tornado.StaticDataHandler, dict(data=bytes(base64.b64decode("R0lGODlhAQABAIAAAAAAAP///yH5BAEAAAAALAAAAAABAAEAAAIBRAA7")),
			                                                      content_type="image/gif")),

			# deprecated endpoints
			(r"/api/logs", util.tornado.DeprecatedEndpointHandler, dict(url="/plugin/logging/logs")),
			(r"/api/logs/(.*)", util.tornado.DeprecatedEndpointHandler, dict(url="/plugin/logging/logs/{0}")),
		]

		# fetch additional routes from plugins
		for name, hook in pluginManager.get_hooks("octoprint.server.http.routes").items():
			try:
				result = hook(list(server_routes))
			except:
				self._logger.exception("There was an error while retrieving additional server routes from plugin hook {name}".format(**locals()))
			else:
				if isinstance(result, (list, tuple)):
					for entry in result:
						if not isinstance(entry, tuple) or not len(entry) == 3:
							continue
						if not isinstance(entry[0], basestring):
							continue
						if not isinstance(entry[2], dict):
							continue

						route, handler, kwargs = entry
						route = r"/plugin/{name}/{route}".format(name=name, route=route if not route.startswith("/") else route[1:])

						self._logger.debug("Adding additional route {route} handled by handler {handler} and with additional arguments {kwargs!r}".format(**locals()))
						server_routes.append((route, handler, kwargs))

		headers =         {"X-Robots-Tag": "noindex, nofollow, noimageindex"}
		removed_headers = ["Server"]

		server_routes.append((r".*", util.tornado.UploadStorageFallbackHandler, dict(fallback=util.tornado.WsgiInputContainer(app.wsgi_app,
		                                                                                                                      headers=headers,
		                                                                                                                      removed_headers=removed_headers),
		                                                                             file_prefix="octoprint-file-upload-",
		                                                                             file_suffix=".tmp",
		                                                                             suffixes=upload_suffixes)))

		transforms = [util.tornado.GlobalHeaderTransform.for_headers("OctoPrintGlobalHeaderTransform",
		                                                             headers=headers,
		                                                             removed_headers=removed_headers)]

		self._tornado_app = Application(handlers=server_routes,
		                                transforms=transforms)
		max_body_sizes = [
			("POST", r"/api/files/([^/]*)", self._settings.getInt(["server", "uploads", "maxSize"])),
			("POST", r"/api/languages", 5 * 1024 * 1024)
		]

		# allow plugins to extend allowed maximum body sizes
		for name, hook in pluginManager.get_hooks("octoprint.server.http.bodysize").items():
			try:
				result = hook(list(max_body_sizes))
			except:
				self._logger.exception("There was an error while retrieving additional upload sizes from plugin hook {name}".format(**locals()))
			else:
				if isinstance(result, (list, tuple)):
					for entry in result:
						if not isinstance(entry, tuple) or not len(entry) == 3:
							continue
						if not entry[0] in util.tornado.UploadStorageFallbackHandler.BODY_METHODS:
							continue
						if not isinstance(entry[2], int):
							continue

						method, route, size = entry
						route = r"/plugin/{name}/{route}".format(name=name, route=route if not route.startswith("/") else route[1:])

						self._logger.debug("Adding maximum body size of {size}B for {method} requests to {route})".format(**locals()))
						max_body_sizes.append((method, route, size))

		self._stop_intermediary_server()

		# initialize and bind the server
		trusted_downstream = self._settings.get(["server", "reverseProxy", "trustedDownstream"])
		if not isinstance(trusted_downstream, list):
			self._logger.warn("server.reverseProxy.trustedDownstream is not a list, skipping")
			trusted_downstreams = []
		self._server = util.tornado.CustomHTTPServer(self._tornado_app,
		                                             max_body_sizes=max_body_sizes,
		                                             default_max_body_size=self._settings.getInt(["server", "maxSize"]),
		                                             xheaders=True,
		                                             trusted_downstream=trusted_downstream)
		self._server.listen(self._port, address=self._host if self._host != "::" else None) # special case - tornado
		                                                                                    # only listens on v4 & v6
		                                                                                    # if we use None as address

		### From now on it's ok to launch subprocesses again

		eventManager.fire(events.Events.STARTUP)

		# analysis backlog
		fileManager.process_backlog()

		# auto connect
		if self._settings.getBoolean(["serial", "autoconnect"]):
			try:
				(port, baudrate) = self._settings.get(["serial", "port"]), self._settings.getInt(["serial", "baudrate"])
				printer_profile = printerProfileManager.get_default()
				connectionOptions = printer.__class__.get_connection_options()
				if port in connectionOptions["ports"] or port == "AUTO":
						printer.connect(port=port, baudrate=baudrate, profile=printer_profile["id"] if "id" in printer_profile else "_default")
			except:
				self._logger.exception("Something went wrong while attempting to automatically connect to the printer")

		# start up watchdogs
		if self._settings.getBoolean(["feature", "pollWatched"]):
			# use less performant polling observer if explicitely configured
			observer = PollingObserver()
		else:
			# use os default
			observer = Observer()
		observer.schedule(util.watchdog.GcodeWatchdogHandler(fileManager, printer), self._settings.getBaseFolder("watched"))
		observer.start()

		# run our startup plugins
		octoprint.plugin.call_plugin(octoprint.plugin.StartupPlugin,
		                             "on_startup",
		                             args=(self._host, self._port),
		                             sorting_context="StartupPlugin.on_startup")

		def call_on_startup(name, plugin):
			implementation = plugin.get_implementation(octoprint.plugin.StartupPlugin)
			if implementation is None:
				return
			implementation.on_startup(self._host, self._port)
		pluginLifecycleManager.add_callback("enabled", call_on_startup)

		# prepare our after startup function
		def on_after_startup():
			self._logger.info("Listening on http://{}:{}".format(self._host if not ":" in self._host else "[" + self._host + "]",
			                                                     self._port))

			if safe_mode and self._settings.getBoolean(["server", "startOnceInSafeMode"]):
				self._logger.info("Server started successfully in safe mode as requested from config, removing flag")
				self._settings.setBoolean(["server", "startOnceInSafeMode"], False)
				self._settings.save()

			# now this is somewhat ugly, but the issue is the following: startup plugins might want to do things for
			# which they need the server to be already alive (e.g. for being able to resolve urls, such as favicons
			# or service xmls or the like). While they are working though the ioloop would block. Therefore we'll
			# create a single use thread in which to perform our after-startup-tasks, start that and hand back
			# control to the ioloop
			def work():
				octoprint.plugin.call_plugin(octoprint.plugin.StartupPlugin,
				                             "on_after_startup",
				                             sorting_context="StartupPlugin.on_after_startup")

				def call_on_after_startup(name, plugin):
					implementation = plugin.get_implementation(octoprint.plugin.StartupPlugin)
					if implementation is None:
						return
					implementation.on_after_startup()
				pluginLifecycleManager.add_callback("enabled", call_on_after_startup)

				# when we are through with that we also run our preemptive cache
				if settings().getBoolean(["devel", "cache", "preemptive"]):
					self._execute_preemptive_flask_caching(preemptiveCache)

			import threading
			threading.Thread(target=work).start()
		ioloop.add_callback(on_after_startup)

		# prepare our shutdown function
		def on_shutdown():
			# will be called on clean system exit and shutdown the watchdog observer and call the on_shutdown methods
			# on all registered ShutdownPlugins
			self._logger.info("Shutting down...")
			observer.stop()
			observer.join()
			eventManager.fire(events.Events.SHUTDOWN)
			octoprint.plugin.call_plugin(octoprint.plugin.ShutdownPlugin,
			                             "on_shutdown",
			                             sorting_context="ShutdownPlugin.on_shutdown")

			# wait for shutdown event to be processed, but maximally for 15s
			event_timeout = 15.0
			if eventManager.join(timeout=event_timeout):
				self._logger.warn("Event loop was still busy processing after {}s, shutting down anyhow".format(event_timeout))

			if self._octoprint_daemon is not None:
				self._logger.info("Cleaning up daemon pidfile")
				self._octoprint_daemon.terminated()

			self._logger.info("Goodbye!")
		atexit.register(on_shutdown)

		def sigterm_handler(*args, **kwargs):
			# will stop tornado on SIGTERM, making the program exit cleanly
			def shutdown_tornado():
				self._logger.debug("Shutting down tornado's IOLoop...")
				ioloop.stop()
			self._logger.debug("SIGTERM received...")
			ioloop.add_callback_from_signal(shutdown_tornado)
		signal.signal(signal.SIGTERM, sigterm_handler)

		try:
			# this is the main loop - as long as tornado is running, OctoPrint is running
			ioloop.start()
			self._logger.debug("Tornado's IOLoop stopped")
		except (KeyboardInterrupt, SystemExit):
			pass
		except:
			self._logger.fatal("Now that is embarrassing... Something really really went wrong here. Please report this including the stacktrace below in OctoPrint's bugtracker. Thanks!")
			self._logger.exception("Stacktrace follows:")

	def _create_socket_connection(self, session):
		global printer, fileManager, analysisQueue, userManager, eventManager
		return util.sockjs.PrinterStateConnection(printer, fileManager, analysisQueue, userManager, groupManager,
		                                          eventManager, pluginManager, session)

	def _check_for_root(self):
		if "geteuid" in dir(os) and os.geteuid() == 0:
			exit("You should not run OctoPrint as root!")

	def _get_locale(self):
		global LANGUAGES

		if "l10n" in request.values:
			return Locale.negotiate([request.values["l10n"]], LANGUAGES)

		if "X-Locale" in request.headers:
			return Locale.negotiate([request.headers["X-Locale"]], LANGUAGES)

		if hasattr(g, "identity") and g.identity and userManager.enabled:
			userid = g.identity.id
			try:
				user_language = userManager.get_user_setting(userid, ("interface", "language"))
				if user_language is not None and not user_language == "_default":
					return Locale.negotiate([user_language], LANGUAGES)
			except octoprint.access.users.UnknownUser:
				pass

		default_language = self._settings.get(["appearance", "defaultLanguage"])
		if default_language is not None and not default_language == "_default" and default_language in LANGUAGES:
			return Locale.negotiate([default_language], LANGUAGES)

		return Locale.parse(request.accept_languages.best_match(LANGUAGES))

	def _setup_heartbeat_logging(self):
		logger = logging.getLogger(__name__ + ".heartbeat")

		def log_heartbeat():
			logger.info("Server heartbeat <3")

		interval = settings().getFloat(["server", "heartbeat"])
		logger.info("Starting server heartbeat, {}s interval".format(interval))

		timer = octoprint.util.RepeatedTimer(interval, log_heartbeat)
		timer.start()

	def _setup_app(self, app):
		from octoprint.server.util.flask import ReverseProxiedEnvironment, OctoPrintFlaskRequest, \
			OctoPrintFlaskResponse, OctoPrintJsonEncoder, OctoPrintSessionInterface

		s = settings()

		# setup octoprint's flask json serialization/deserialization
		app.json_encoder = OctoPrintJsonEncoder

		app.debug = self._debug
		app.config["TEMPLATES_AUTO_RELOAD"] = True

		secret_key = s.get(["server", "secretKey"])
		if not secret_key:
			import string
			from random import choice
			chars = string.ascii_lowercase + string.ascii_uppercase + string.digits
			secret_key = "".join(choice(chars) for _ in range(32))
			s.set(["server", "secretKey"], secret_key)
			s.save()

		app.secret_key = secret_key

		reverse_proxied = ReverseProxiedEnvironment(
			header_prefix=s.get(["server", "reverseProxy", "prefixHeader"]),
			header_scheme=s.get(["server", "reverseProxy", "schemeHeader"]),
			header_host=s.get(["server", "reverseProxy", "hostHeader"]),
			header_server=s.get(["server", "reverseProxy", "serverHeader"]),
			header_port=s.get(["server", "reverseProxy", "portHeader"]),
			prefix=s.get(["server", "reverseProxy", "prefixFallback"]),
			scheme=s.get(["server", "reverseProxy", "schemeFallback"]),
			host=s.get(["server", "reverseProxy", "hostFallback"]),
			server=s.get(["server", "reverseProxy", "serverFallback"]),
			port=s.get(["server", "reverseProxy", "portFallback"])
		)

		OctoPrintFlaskRequest.environment_wrapper = reverse_proxied
		app.request_class = OctoPrintFlaskRequest
		app.response_class = OctoPrintFlaskResponse
		app.session_interface = OctoPrintSessionInterface()

		@app.before_request
		def before_request():
			g.locale = self._get_locale()

		@app.after_request
		def after_request(response):
			# send no-cache headers with all POST responses
			if request.method == "POST":
				response.cache_control.no_cache = True
			response.headers.add("X-Clacks-Overhead", "GNU Terry Pratchett")
			return response

		from octoprint.util.jinja import MarkdownFilter
		MarkdownFilter(app)

	def _setup_i18n(self, app):
		global babel
		global LOCALES
		global LANGUAGES

		babel = Babel(app)

		def get_available_locale_identifiers(locales):
			result = set()

			# add available translations
			for locale in locales:
				result.add(locale.language)
				if locale.territory:
					# if a territory is specified, add that too
					result.add("%s_%s" % (locale.language, locale.territory))

			return result

		LOCALES = babel.list_translations()
		LANGUAGES = get_available_locale_identifiers(LOCALES)

		@babel.localeselector
		def get_locale():
			return self._get_locale()

	def _setup_jinja2(self):
		import re

		app.jinja_env.add_extension("jinja2.ext.do")
		app.jinja_env.add_extension("octoprint.util.jinja.trycatch")

		def regex_replace(s, find, replace):
			return re.sub(find, replace, s)

		html_header_regex = re.compile("<h(?P<number>[1-6])>(?P<content>.*?)</h(?P=number)>")
		def offset_html_headers(s, offset):
			def repl(match):
				number = int(match.group("number"))
				number += offset
				if number > 6:
					number = 6
				elif number < 1:
					number = 1
				return "<h{number}>{content}</h{number}>".format(number=number, content=match.group("content"))
			return html_header_regex.sub(repl, s)

		markdown_header_regex = re.compile("^(?P<hashs>#+)\s+(?P<content>.*)$", flags=re.MULTILINE)
		def offset_markdown_headers(s, offset):
			def repl(match):
				number = len(match.group("hashs"))
				number += offset
				if number > 6:
					number = 6
				elif number < 1:
					number = 1
				return "{hashs} {content}".format(hashs="#" * number, content=match.group("content"))
			return markdown_header_regex.sub(repl, s)

		html_link_regex = re.compile("<(?P<tag>a.*?)>(?P<content>.*?)</a>")
		def externalize_links(text):
			def repl(match):
				tag = match.group("tag")
				if not u"href" in tag:
					return match.group(0)

				if not u"target=" in tag and not u"rel=" in tag:
					tag += u" target=\"_blank\" rel=\"noreferrer noopener\""

				content = match.group("content")
				return u"<{tag}>{content}</a>".format(tag=tag, content=content)
			return html_link_regex.sub(repl, text)

		app.jinja_env.filters["regex_replace"] = regex_replace
		app.jinja_env.filters["offset_html_headers"] = offset_html_headers
		app.jinja_env.filters["offset_markdown_headers"] = offset_markdown_headers
		app.jinja_env.filters["externalize_links"] = externalize_links

		# configure additional template folders for jinja2
		import jinja2
		import octoprint.util.jinja
		filesystem_loader = octoprint.util.jinja.FilteredFileSystemLoader([],
		                                                                  path_filter=lambda x: not octoprint.util.is_hidden_path(x))
		filesystem_loader.searchpath = self._template_searchpaths

		loaders = [app.jinja_loader, filesystem_loader]
		if octoprint.util.is_running_from_source():
			root = os.path.abspath(os.path.join(os.path.dirname(__file__), "../../.."))
			allowed = ["AUTHORS.md", "CHANGELOG.md", "SUPPORTERS.md", "THIRDPARTYLICENSES.md"]
			files = {"_data/" + name: os.path.join(root, name) for name in allowed}
			loaders.append(octoprint.util.jinja.SelectedFilesLoader(files))

		jinja_loader = jinja2.ChoiceLoader(loaders)
		app.jinja_loader = jinja_loader

		self._register_template_plugins()

		# make sure plugin lifecycle events relevant for jinja2 are taken care of
		def template_enabled(name, plugin):
			if plugin.implementation is None or not isinstance(plugin.implementation, octoprint.plugin.TemplatePlugin):
				return
			self._register_additional_template_plugin(plugin.implementation)
		def template_disabled(name, plugin):
			if plugin.implementation is None or not isinstance(plugin.implementation, octoprint.plugin.TemplatePlugin):
				return
			self._unregister_additional_template_plugin(plugin.implementation)
		pluginLifecycleManager.add_callback("enabled", template_enabled)
		pluginLifecycleManager.add_callback("disabled", template_disabled)

	def _execute_preemptive_flask_caching(self, preemptive_cache):
		from werkzeug.test import EnvironBuilder
		import time

		# we clean up entries from our preemptive cache settings that haven't been
		# accessed longer than server.preemptiveCache.until days
		preemptive_cache_timeout = settings().getInt(["server", "preemptiveCache", "until"])
		cutoff_timestamp = time.time() - preemptive_cache_timeout * 24 * 60 * 60

		def filter_current_entries(entry):
			"""Returns True for entries younger than the cutoff date"""
			return "_timestamp" in entry and entry["_timestamp"] > cutoff_timestamp

		def filter_http_entries(entry):
			"""Returns True for entries targeting http or https."""
			return "base_url" in entry \
			       and entry["base_url"] \
			       and (entry["base_url"].startswith("http://")
			            or entry["base_url"].startswith("https://"))

		def filter_entries(entry):
			"""Combined filter."""
			filters = (filter_current_entries,
			           filter_http_entries)
			return all([f(entry) for f in filters])

		# filter out all old and non-http entries
		cache_data = preemptive_cache.clean_all_data(lambda root, entries: filter(filter_entries, entries))
		if not cache_data:
			return

		def execute_caching():
			logger = logging.getLogger(__name__ + ".preemptive_cache")

			for route in sorted(cache_data.keys(), key=lambda x: (x.count("/"), x)):
				entries = reversed(sorted(cache_data[route], key=lambda x: x.get("_count", 0)))
				for kwargs in entries:
					plugin = kwargs.get("plugin", None)
					if plugin:
						try:
							plugin_info = pluginManager.get_plugin_info(plugin, require_enabled=True)
							if plugin_info is None:
								logger.info("About to preemptively cache plugin {} but it is not installed or enabled, preemptive caching makes no sense".format(plugin))
								continue

							implementation = plugin_info.implementation
							if implementation is None or not isinstance(implementation, octoprint.plugin.UiPlugin):
								logger.info("About to preemptively cache plugin {} but it is not a UiPlugin, preemptive caching makes no sense".format(plugin))
								continue
							if not implementation.get_ui_preemptive_caching_enabled():
								logger.info("About to preemptively cache plugin {} but it has disabled preemptive caching".format(plugin))
								continue
						except:
							logger.exception("Error while trying to check if plugin {} has preemptive caching enabled, skipping entry")
							continue

					additional_request_data = kwargs.get("_additional_request_data", dict())
					kwargs = dict((k, v) for k, v in kwargs.items() if not k.startswith("_") and not k == "plugin")
					kwargs.update(additional_request_data)

					try:
						start = time.time()
						if plugin:
							logger.info("Preemptively caching {} (ui {}) for {!r}".format(route, plugin, kwargs))
						else:
							logger.info("Preemptively caching {} (ui _default) for {!r}".format(route, kwargs))

						headers = kwargs.get("headers", dict())
						headers["X-Force-View"] = plugin if plugin else "_default"
						headers["X-Preemptive-Record"] = "no"
						kwargs["headers"] = headers

						builder = EnvironBuilder(**kwargs)
						app(builder.get_environ(), lambda *a, **kw: None)

						logger.info("... done in {:.2f}s".format(time.time() - start))
					except:
						logger.exception("Error while trying to preemptively cache {} for {!r}".format(route, kwargs))

		# asynchronous caching
		import threading
		cache_thread = threading.Thread(target=execute_caching, name="Preemptive Cache Worker")
		cache_thread.daemon = True
		cache_thread.start()

	def _register_template_plugins(self):
		template_plugins = pluginManager.get_implementations(octoprint.plugin.TemplatePlugin)
		for plugin in template_plugins:
			try:
				self._register_additional_template_plugin(plugin)
			except:
				self._logger.exception("Error while trying to register templates of plugin {}, ignoring it".format(plugin._identifier))

	def _register_additional_template_plugin(self, plugin):
		folder = plugin.get_template_folder()
		if folder is not None and not folder in self._template_searchpaths:
			self._template_searchpaths.append(folder)

	def _unregister_additional_template_plugin(self, plugin):
		folder = plugin.get_template_folder()
		if folder is not None and folder in self._template_searchpaths:
			self._template_searchpaths.remove(folder)

	def _setup_blueprints(self):
		from octoprint.server.api import api
		from octoprint.server.apps import apps, clear_registered_app
		import octoprint.server.views

		app.register_blueprint(api, url_prefix="/api")
		app.register_blueprint(apps, url_prefix="/apps")

		# also register any blueprints defined in BlueprintPlugins
		self._register_blueprint_plugins()

		# and register a blueprint for serving the static files of asset plugins which are not blueprint plugins themselves
		self._register_asset_plugins()

		global pluginLifecycleManager
		def clear_apps(name, plugin):
			clear_registered_app()
		pluginLifecycleManager.add_callback("enabled", clear_apps)
		pluginLifecycleManager.add_callback("disabled", clear_apps)

	def _register_blueprint_plugins(self):
		blueprint_plugins = octoprint.plugin.plugin_manager().get_implementations(octoprint.plugin.BlueprintPlugin)
		for plugin in blueprint_plugins:
			try:
				self._register_blueprint_plugin(plugin)
			except:
				self._logger.exception("Error while registering blueprint of plugin {}, ignoring it".format(plugin._identifier))
				continue

	def _register_asset_plugins(self):
		asset_plugins = octoprint.plugin.plugin_manager().get_implementations(octoprint.plugin.AssetPlugin)
		for plugin in asset_plugins:
			if isinstance(plugin, octoprint.plugin.BlueprintPlugin):
				continue
			try:
				self._register_asset_plugin(plugin)
			except:
				self._logger.exception("Error while registering assets of plugin {}, ignoring it".format(plugin._identifier))
				continue

	def _register_blueprint_plugin(self, plugin):
		name = plugin._identifier
		blueprint = plugin.get_blueprint()
		if blueprint is None:
			return

		if plugin.is_blueprint_protected():
			blueprint.before_request(corsRequestHandler)
			blueprint.before_request(enforceApiKeyRequestHandler)
			blueprint.before_request(loginFromApiKeyRequestHandler)
			blueprint.after_request(corsResponseHandler)
		else:
			blueprint.before_request(corsRequestHandler)
			blueprint.before_request(loginFromApiKeyRequestHandler)
			blueprint.after_request(corsResponseHandler)

		url_prefix = "/plugin/{name}".format(name=name)
		app.register_blueprint(blueprint, url_prefix=url_prefix)

		if self._logger:
			self._logger.debug("Registered API of plugin {name} under URL prefix {url_prefix}".format(name=name, url_prefix=url_prefix))

	def _register_asset_plugin(self, plugin):
		name = plugin._identifier

		url_prefix = "/plugin/{name}".format(name=name)
		blueprint = Blueprint("plugin." + name, name, static_folder=plugin.get_asset_folder())
		app.register_blueprint(blueprint, url_prefix=url_prefix)

		if self._logger:
			self._logger.debug("Registered assets of plugin {name} under URL prefix {url_prefix}".format(name=name, url_prefix=url_prefix))

	def _setup_assets(self):
		global app
		global assets
		global pluginManager

		util.flask.fix_webassets_cache()
		util.flask.fix_webassets_filtertool()

		base_folder = self._settings.getBaseFolder("generated")

		# clean the folder
		if self._settings.getBoolean(["devel", "webassets", "clean_on_startup"]):
			import shutil
			import errno

			for entry in ("webassets", ".webassets-cache"):
				path = os.path.join(base_folder, entry)

				# delete path if it exists
				if os.path.isdir(path):
					try:
						self._logger.debug("Deleting {path}...".format(**locals()))
						shutil.rmtree(path)
					except:
						self._logger.exception("Error while trying to delete {path}, "
						                       "leaving it alone".format(**locals()))
						continue

				# re-create path
				self._logger.debug("Creating {path}...".format(**locals()))
				error_text = "Error while trying to re-create {path}, that might cause " \
				             "errors with the webassets cache".format(**locals())
				try:
					os.makedirs(path)
				except OSError as e:
					if e.errno == errno.EACCES:
						# that might be caused by the user still having the folder open somewhere, let's try again after
						# waiting a bit
						import time
						for n in range(3):
							time.sleep(0.5)
							self._logger.debug("Creating {path}: Retry #{retry} after {time}s".format(path=path,
							                                                                          retry=n+1,
							                                                                          time=(n + 1)*0.5))
							try:
								os.makedirs(path)
								break
							except:
								if self._logger.isEnabledFor(logging.DEBUG):
									self._logger.exception("Ignored error while creating "
									                       "directory {path}".format(**locals()))
								pass
						else:
							# this will only get executed if we never did
							# successfully execute makedirs above
							self._logger.exception(error_text)
							continue
					else:
						# not an access error, so something we don't understand
						# went wrong -> log an error and stop
						self._logger.exception(error_text)
						continue
				except:
					# not an OSError, so something we don't understand
					# went wrong -> log an error and stop
					self._logger.exception(error_text)
					continue

				self._logger.info("Reset webasset folder {path}...".format(**locals()))

		AdjustedEnvironment = type(Environment)(Environment.__name__,
		                                        (Environment,),
		                                        dict(resolver_class=util.flask.PluginAssetResolver))
		class CustomDirectoryEnvironment(AdjustedEnvironment):
			@property
			def directory(self):
				return base_folder

		assets = CustomDirectoryEnvironment(app)
		assets.debug = not self._settings.getBoolean(["devel", "webassets", "bundle"])

		UpdaterType = type(util.flask.SettingsCheckUpdater)(util.flask.SettingsCheckUpdater.__name__,
		                                                    (util.flask.SettingsCheckUpdater,),
		                                                    dict(updater=assets.updater))
		assets.updater = UpdaterType

		enable_gcodeviewer = self._settings.getBoolean(["gcodeViewer", "enabled"])
		preferred_stylesheet = self._settings.get(["devel", "stylesheet"])

		dynamic_core_assets = util.flask.collect_core_assets(enable_gcodeviewer=enable_gcodeviewer)
		dynamic_plugin_assets = util.flask.collect_plugin_assets(
			enable_gcodeviewer=enable_gcodeviewer,
			preferred_stylesheet=preferred_stylesheet
		)

		js_libs = [
			"js/lib/jquery/jquery.js",
			"js/lib/modernizr.custom.js",
			"js/lib/lodash.min.js",
			"js/lib/sprintf.min.js",
			"js/lib/knockout.js",
			"js/lib/knockout.mapping-latest.js",
			"js/lib/babel.js",
			"js/lib/avltree.js",
			"js/lib/bootstrap/bootstrap.js",
			"js/lib/bootstrap/bootstrap-modalmanager.js",
			"js/lib/bootstrap/bootstrap-modal.js",
			"js/lib/bootstrap/bootstrap-slider.js",
			"js/lib/bootstrap/bootstrap-tabdrop.js",
			"js/lib/jquery/jquery.ui.core.js",
			"js/lib/jquery/jquery.ui.widget.js",
			"js/lib/jquery/jquery.ui.mouse.js",
			"js/lib/jquery/jquery.flot.js",
			"js/lib/jquery/jquery.flot.time.js",
			"js/lib/jquery/jquery.flot.crosshair.js",
			"js/lib/jquery/jquery.flot.resize.js",
			"js/lib/jquery/jquery.iframe-transport.js",
			"js/lib/jquery/jquery.fileupload.js",
			"js/lib/jquery/jquery.slimscroll.min.js",
			"js/lib/jquery/jquery.qrcode.min.js",
			"js/lib/jquery/jquery.bootstrap.wizard.js",
			"js/lib/pnotify/pnotify.core.min.js",
			"js/lib/pnotify/pnotify.buttons.min.js",
			"js/lib/pnotify/pnotify.callbacks.min.js",
			"js/lib/pnotify/pnotify.confirm.min.js",
			"js/lib/pnotify/pnotify.desktop.min.js",
			"js/lib/pnotify/pnotify.history.min.js",
			"js/lib/pnotify/pnotify.mobile.min.js",
			"js/lib/pnotify/pnotify.nonblock.min.js",
			"js/lib/pnotify/pnotify.reference.min.js",
			"js/lib/pnotify/pnotify.tooltip.min.js",
			"js/lib/moment-with-locales.min.js",
			"js/lib/pusher.color.min.js",
			"js/lib/detectmobilebrowser.js",
			"js/lib/md5.min.js",
			"js/lib/bootstrap-slider-knockout-binding.js",
			"js/lib/loglevel.min.js",
			"js/lib/sockjs.js",
			"js/lib/ResizeSensor.js"
		]
		js_client = [
			"js/app/client/base.js",
			"js/app/client/socket.js",
			"js/app/client/browser.js",
			"js/app/client/connection.js",
			"js/app/client/control.js",
			"js/app/client/files.js",
			"js/app/client/job.js",
			"js/app/client/languages.js",
			"js/app/client/printer.js",
			"js/app/client/printerprofiles.js",
			"js/app/client/settings.js",
			"js/app/client/slicing.js",
			"js/app/client/system.js",
			"js/app/client/timelapse.js",
			"js/app/client/users.js",
			"js/app/client/util.js",
			"js/app/client/wizard.js",
			"js/app/client/access.js"
		]

		css_libs = [
			"css/bootstrap.min.css",
			"css/bootstrap-modal.css",
			"css/bootstrap-slider.css",
			"css/bootstrap-tabdrop.css",
			"vendor/font-awesome-3.2.1/css/font-awesome.min.css",
			"vendor/font-awesome-4.7.0/css/font-awesome.min.css",
			"css/jquery.fileupload-ui.css",
			"css/pnotify.core.min.css",
			"css/pnotify.buttons.min.css",
			"css/pnotify.history.min.css"
		]

		# a couple of custom filters
		from octoprint.server.util.webassets import LessImportRewrite, JsDelimiterBundler, \
			SourceMapRewrite, SourceMapRemove, JsPluginBundle
		from webassets.filter import register_filter

		register_filter(LessImportRewrite)
		register_filter(SourceMapRewrite)
		register_filter(SourceMapRemove)
		register_filter(JsDelimiterBundler)

		def all_assets_for_plugins(collection):
			"""Gets all plugin assets for a dict of plugin->assets"""
			result = []
			for assets in collection.values():
				result += assets
			return result

		# -- JS --------------------------------------------------------------------------------------------------------

		js_filters = ["sourcemap_remove", "js_delimiter_bundler"]
		js_plugin_filters = ["sourcemap_remove", "js_delimiter_bundler"]

		def js_bundles_for_plugins(collection, filters=None):
			"""Produces JsPluginBundle instances that output IIFE wrapped assets"""
			result = OrderedDict()
			for plugin, assets in collection.items():
				if len(assets):
					result[plugin] = JsPluginBundle(plugin, *assets, filters=filters)
			return result

		js_core = dynamic_core_assets["js"] + \
		    all_assets_for_plugins(dynamic_plugin_assets["bundled"]["js"]) + \
		    ["js/app/dataupdater.js",
		     "js/app/helpers.js",
		     "js/app/main.js"]
		js_plugins = js_bundles_for_plugins(dynamic_plugin_assets["external"]["js"],
		                                    filters="js_delimiter_bundler")

		js_libs_bundle = Bundle(*js_libs,
		                        output="webassets/packed_libs.js",
		                        filters=",".join(js_filters))

		js_client_bundle = Bundle(*js_client,
		                          output="webassets/packed_client.js",
		                          filters=",".join(js_filters))
		js_core_bundle = Bundle(*js_core,
		                        output="webassets/packed_core.js",
		                        filters=",".join(js_filters))

		if len(js_plugins) == 0:
			js_plugins_bundle = Bundle(*[])
		else:
			js_plugins_bundle = Bundle(*js_plugins.values(),
			                           output="webassets/packed_plugins.js",
			                           filters=",".join(js_plugin_filters))

		js_app_bundle = Bundle(js_plugins_bundle, js_core_bundle,
		                       output="webassets/packed_app.js",
		                       filters=",".join(js_filters))

		# -- CSS -------------------------------------------------------------------------------------------------------

		css_filters = ["cssrewrite"]

		css_core = list(dynamic_core_assets["css"]) \
		           + all_assets_for_plugins(dynamic_plugin_assets["bundled"]["css"])
		css_plugins = list(all_assets_for_plugins(dynamic_plugin_assets["external"]["css"]))

		css_libs_bundle = Bundle(*css_libs,
		                         output="webassets/packed_libs.css",
		                         filters=",".join(css_filters))

		if len(css_core) == 0:
			css_core_bundle = Bundle(*[])
		else:
			css_core_bundle = Bundle(*css_core,
			                         output="webassets/packed_core.css",
			                         filters=",".join(css_filters))

		if len(css_plugins) == 0:
			css_plugins_bundle = Bundle(*[])
		else:
			css_plugins_bundle = Bundle(*css_plugins,
			                            output="webassets/packed_plugins.css",
			                            filters=",".join(css_filters))

		css_app_bundle = Bundle(css_core, css_plugins,
		                        output="webassets/packed_app.css",
		                        filters=",".join(css_filters))

		# -- LESS ------------------------------------------------------------------------------------------------------

		less_filters = ["cssrewrite", "less_importrewrite"]

		less_core = list(dynamic_core_assets["less"]) \
		            + all_assets_for_plugins(dynamic_plugin_assets["bundled"]["less"])
		less_plugins = all_assets_for_plugins(dynamic_plugin_assets["external"]["less"])

		if len(less_core) == 0:
			less_core_bundle = Bundle(*[])
		else:
			less_core_bundle = Bundle(*less_core,
			                          output="webassets/packed_core.less",
			                          filters=",".join(less_filters))

		if len(less_plugins) == 0:
			less_plugins_bundle = Bundle(*[])
		else:
			less_plugins_bundle = Bundle(*less_plugins,
			                             output="webassets/packed_plugins.less",
			                             filters=",".join(less_filters))

		less_app_bundle = Bundle(less_core, less_plugins,
		                         output="webassets/packed_app.less",
		                         filters=",".join(less_filters))

		# -- asset registration ----------------------------------------------------------------------------------------

		assets.register("js_libs", js_libs_bundle)
		assets.register("js_client", js_client_bundle)
		assets.register("js_core", js_core_bundle)
		for plugin, bundle in js_plugins.items():
			# register our collected plugin bundles so that they are bound to the environment
			assets.register("js_plugin_{}".format(plugin), bundle)
		assets.register("js_plugins", js_plugins_bundle)
		assets.register("js_app", js_app_bundle)
		assets.register("css_libs", css_libs_bundle)
		assets.register("css_core", css_core_bundle)
		assets.register("css_plugins", css_plugins_bundle)
		assets.register("css_app", css_app_bundle)
		assets.register("less_core", less_core_bundle)
		assets.register("less_plugins", less_plugins_bundle)
		assets.register("less_app", less_app_bundle)

	def _setup_login_manager(self):
		util.flask.fix_flask_login_remote_address()

		global loginManager

		loginManager = LoginManager()

		# "strong" is incompatible to remember me, see maxcountryman/flask-login#156. It also causes issues with
		# clients toggling between IPv4 and IPv6 client addresses due to names being resolved one way or the other as
		# at least observed on a Win10 client targeting "localhost", resolved as both "127.0.0.1" and "::1"
		loginManager.session_protection = "basic"

		loginManager.user_callback = load_user
		loginManager.unauthorized_callback = unauthorized_user
		loginManager.anonymous_user = userManager.anonymous_user_factory

		# login users authenticated by basic auth
		if self._settings.get(["accessControl", "trustBasicAuthentication"]):
			loginManager.request_callback = load_user_from_request

		loginManager.init_app(app, add_context_processor=False)

	def _start_intermediary_server(self):
		try:
			# noinspection PyCompatibility
			from http.server import HTTPServer, BaseHTTPRequestHandler
		except ImportError:
			# noinspection PyCompatibility
			from BaseHTTPServer import HTTPServer, BaseHTTPRequestHandler

		import threading
		import socket

		host = self._host
		port = self._port

		class IntermediaryServerHandler(BaseHTTPRequestHandler):
			def __init__(self, rules=None, *args, **kwargs):
				if rules is None:
					rules = []
				self.rules = rules
				BaseHTTPRequestHandler.__init__(self, *args, **kwargs)

			def do_GET(self):
				request_path = self.path
				if "?" in request_path:
					request_path = request_path[0:request_path.find("?")]

				for rule in self.rules:
					path, data, content_type = rule
					if request_path == path:
						self.send_response(200)
						if content_type:
							self.send_header("Content-Type", content_type)
						self.end_headers()
						self.wfile.write(data)
						break
				else:
					self.send_response(404)
					self.wfile.write("Not found")

		base_path = os.path.realpath(os.path.join(os.path.dirname(__file__), "..", "static"))
		rules = [
			("/", ["intermediary.html",], "text/html"),
			("/favicon.ico", ["img", "tentacle-20x20.png"], "image/png"),
			("/intermediary.gif", bytes(base64.b64decode("R0lGODlhAQABAIAAAAAAAP///yH5BAEAAAAALAAAAAABAAEAAAIBRAA7")), "image/gif")
		]

		def contents(args):
			path = os.path.join(base_path, *args)
			if not os.path.isfile(path):
				return ""

			with open(path, "rb") as f:
				data = f.read()
			return data

		def process(rule):
			if len(rule) == 2:
				path, data = rule
				content_type = None
			else:
				path, data, content_type = rule

			if isinstance(data, (list, tuple)):
				data = contents(data)

			return path, data, content_type

		rules = map(process, filter(lambda rule: len(rule) == 2 or len(rule) == 3, rules))

		class HTTPServerV6(HTTPServer):
			address_family = socket.AF_INET6

			def __init__(self, *args, **kwargs):
				HTTPServer.__init__(self, *args, **kwargs)

				# make sure to enable dual stack mode, otherwise the socket might only listen on IPv6
				self.socket.setsockopt(octoprint.util.net.IPPROTO_IPV6, octoprint.util.net.IPV6_V6ONLY, 0)

		if ":" in host:
			# v6
			ServerClass = HTTPServerV6
		else:
			# v4
			ServerClass = HTTPServer

		self._logger.debug("Starting intermediary server on http://{}:{}".format(host if not ":" in host else "[" + host + "]", port))

		self._intermediary_server = ServerClass((host, port),
		                                        lambda *args, **kwargs: IntermediaryServerHandler(rules, *args, **kwargs),
		                                        bind_and_activate=False)

		# if possible, make sure our socket's port descriptor isn't handed over to subprocesses
		from octoprint.util.platform import set_close_exec
		try:
			set_close_exec(self._intermediary_server.fileno())
		except:
			self._logger.exception("Error while attempting to set_close_exec on intermediary server socket")

		# then bind the server and have it serve our handler until stopped
		try:
			self._intermediary_server.server_bind()
			self._intermediary_server.server_activate()
		except:
			self._intermediary_server.server_close()
			raise

		def serve():
			try:
				self._intermediary_server.serve_forever()
			except:
				self._logger.exception("Error in intermediary server")

		thread = threading.Thread(target=serve)
		thread.daemon = True
		thread.start()

		self._logger.info("Intermediary server started")

	def _stop_intermediary_server(self):
		if self._intermediary_server is None:
			return
		self._logger.info("Shutting down intermediary server...")
		self._intermediary_server.shutdown()
		self._intermediary_server.server_close()
		self._logger.info("Intermediary server shut down")

	def _setup_plugin_permissions(self):
		global pluginManager

		from octoprint.access.permissions import PluginOctoPrintPermission

		def permission_key(plugin, definition):
			return "PLUGIN_{}_{}".format(plugin.upper(), definition["key"].upper())

		def permission_name(plugin, definition):
			return "{}: {}".format(plugin, definition["name"])

		def permission_role(plugin, role):
			return "plugin_{}_{}".format(plugin, role)

		def process_regular_permission(plugin_info, definition):
			permissions = []
			for key in definition.get("permissions", []):
				permission = octoprint.access.permissions.Permissions.find(key)

				if permission is None:
					# if there is still no permission found, postpone this - maybe it is a permission from
					# another plugin that hasn't been loaded yet
					return False

				permissions.append(permission)

			roles = definition.get("roles", [])
			description = definition.get("description", "")
			dangerous = definition.get("dangerous", False) == True
			default_groups = definition.get("default_groups", [])

			roles_and_permissions = [permission_role(plugin_info.key, role) for role in roles] + permissions

			key = permission_key(plugin_info.key, definition)
			permission = PluginOctoPrintPermission(permission_name(plugin_info.name, definition),
			                                       description,
			                                       plugin=plugin_info.key,
			                                       dangerous=dangerous,
			                                       default_groups=default_groups,
			                                       *roles_and_permissions)
			setattr(octoprint.access.permissions.Permissions,
			        key,
			        PluginOctoPrintPermission(permission_name(plugin_info.name, definition),
			                                  description,
			                                  plugin=plugin_info.key,
			                                  dangerous=dangerous,
			                                  default_groups=default_groups,
			                                  *roles_and_permissions))

			self._logger.info("Added new permission from plugin {}: {} (needs: {!r})".format(plugin_info.key,
			                                                                               key,
			                                                                               ", ".join(map(repr, permission.needs))))
			return True

		postponed = []

		hooks = pluginManager.get_hooks("octoprint.access.permissions")
		for name, factory in hooks.items():
			try:
				if isinstance(factory, (tuple, list)):
					additional_permissions = list(factory)
				elif callable(factory):
					additional_permissions = factory()
				else:
					raise ValueError("factory must be either a callable, tuple or list")

				if not isinstance(additional_permissions, (tuple, list)):
					raise ValueError("factory result must be either a tuple or a list of permission definition dicts")

				plugin_info = pluginManager.get_plugin_info(name)
				for p in additional_permissions:
					if not isinstance(p, dict):
						continue

					if not "key" in p or not "name" in p:
						continue

					if not process_regular_permission(plugin_info, p):
						postponed.append((plugin_info, p))
			except:
				self._logger.exception("Error while creating permission instance/s from {}".format(name))

		# final resolution passes
		pass_number = 1
		still_postponed = []
		while len(postponed):
			start_length = len(postponed)
			self._logger.debug("Plugin permission resolution pass #{}, "
			                   "{} unresolved permissions...".format(pass_number, start_length))

			for plugin_info, definition in postponed:
				if not process_regular_permission(plugin_info, definition):
					still_postponed.append((plugin_info, definition))

			self._logger.debug("... pass #{} done, {} permissions left to resolve".format(pass_number,
			                                                                              len(still_postponed)))

			if len(still_postponed) == start_length:
				# no change, looks like some stuff is unresolvable - let's bail
				for plugin_info, definition in still_postponed:
					self._logger.warn("Unable to resolve permission from {}: {!r}".format(plugin_info.key, definition))
				break

			postponed = still_postponed
			still_postponed = []
			pass_number += 1


class LifecycleManager(object):
	def __init__(self, plugin_manager):
		self._plugin_manager = plugin_manager

		self._plugin_lifecycle_callbacks = defaultdict(list)
		self._logger = logging.getLogger(__name__)

		def wrap_plugin_event(lifecycle_event, new_handler):
			orig_handler = getattr(self._plugin_manager, "on_plugin_" + lifecycle_event)

			def handler(*args, **kwargs):
				if callable(orig_handler):
					orig_handler(*args, **kwargs)
				if callable(new_handler):
					new_handler(*args, **kwargs)

			return handler

		def on_plugin_event_factory(lifecycle_event):
			def on_plugin_event(name, plugin):
				self.on_plugin_event(lifecycle_event, name, plugin)
			return on_plugin_event

		for event in ("loaded", "unloaded", "enabled", "disabled"):
			wrap_plugin_event(event, on_plugin_event_factory(event))

	def on_plugin_event(self, event, name, plugin):
		for lifecycle_callback in self._plugin_lifecycle_callbacks[event]:
			lifecycle_callback(name, plugin)

	def add_callback(self, events, callback):
		if isinstance(events, (str, unicode)):
			events = [events]

		for event in events:
			self._plugin_lifecycle_callbacks[event].append(callback)

	def remove_callback(self, callback, events=None):
		if events is None:
			for event in self._plugin_lifecycle_callbacks:
				if callback in self._plugin_lifecycle_callbacks[event]:
					self._plugin_lifecycle_callbacks[event].remove(callback)
		else:
			if isinstance(events, (str, unicode)):
				events = [events]

			for event in events:
				if callback in self._plugin_lifecycle_callbacks[event]:
					self._plugin_lifecycle_callbacks[event].remove(callback)<|MERGE_RESOLUTION|>--- conflicted
+++ resolved
@@ -602,16 +602,10 @@
 		server_routes = self._router.urls + [
 			# various downloads
 			# .mpg and .mp4 timelapses:
-<<<<<<< HEAD
-			(r"/downloads/timelapse/([^/]*\.m(.*))", util.tornado.LargeResponseHandler, joined_dict(dict(path=self._settings.getBaseFolder("timelapse")),
-																								  timelapse_permission_validator,
-			                                                                                      download_handler_kwargs,
-			                                                                                      no_hidden_files_validator)),
-=======
 			(r"/downloads/timelapse/(.*)", util.tornado.LargeResponseHandler, joined_dict(dict(path=self._settings.getBaseFolder("timelapse")),
+			                                                                              timelapse_permission_validator,
 			                                                                              download_handler_kwargs,
 			                                                                              timelapse_validator)),
->>>>>>> 5cf02ac9
 			(r"/downloads/files/local/(.*)", util.tornado.LargeResponseHandler, joined_dict(dict(path=self._settings.getBaseFolder("uploads"),
 			                                                                                     as_attachment=True,
 			                                                                                     name_generator=download_name_generator),
