# coding=utf-8
from __future__ import absolute_import, division, print_function

__author__ = "Gina Häußge <osd@foosel.net>"
__license__ = 'GNU Affero General Public License http://www.gnu.org/licenses/agpl.html'
__copyright__ = "Copyright (C) 2014 The OctoPrint Project - Released under terms of the AGPLv3 License"

import uuid
from octoprint.vendor.sockjs.tornado import SockJSRouter
from flask import Flask, g, request, session, Blueprint, Request, Response, current_app
from flask_login import LoginManager, current_user, session_protected, user_logged_out
from flask_principal import Principal, Permission, RoleNeed, identity_loaded, identity_changed, UserNeed, AnonymousIdentity
from flask_babel import Babel, gettext, ngettext
from flask_assets import Environment, Bundle
from babel import Locale
from watchdog.observers import Observer
from watchdog.observers.polling import PollingObserver
from collections import defaultdict, OrderedDict

from builtins import bytes, range
from past.builtins import basestring

import os
import logging
import logging.config
import atexit
import signal
import base64

try:
	import fcntl
except ImportError:
	fcntl = None

SUCCESS = {}
NO_CONTENT = ("", 204)
NOT_MODIFIED = ("Not Modified", 304)

app = Flask("octoprint")
assets = None
babel = None
debug = False
safe_mode = False

printer = None
printerProfileManager = None
fileManager = None
slicingManager = None
analysisQueue = None
userManager = None
eventManager = None
loginManager = None
pluginManager = None
appSessionManager = None
pluginLifecycleManager = None
preemptiveCache = None
connectivityChecker = None

principals = Principal(app)
admin_permission = Permission(RoleNeed("admin"))
user_permission = Permission(RoleNeed("user"))

# only import the octoprint stuff down here, as it might depend on things defined above to be initialized already
from octoprint import __version__, __branch__, __display_version__, __revision__
from octoprint.printer.profile import PrinterProfileManager
from octoprint.printer.standard import Printer
from octoprint.settings import settings
import octoprint.users as users
import octoprint.events as events
import octoprint.plugin
import octoprint.timelapse
import octoprint._version
import octoprint.util
import octoprint.util.net
import octoprint.filemanager.storage
import octoprint.filemanager.analysis
import octoprint.slicing
from octoprint.server.util import enforceApiKeyRequestHandler, loginFromApiKeyRequestHandler, corsRequestHandler, \
	corsResponseHandler
from octoprint.server.util.flask import PreemptiveCache

from . import util

UI_API_KEY = ''.join('%02X' % z for z in bytes(uuid.uuid4().bytes))

VERSION = __version__
BRANCH = __branch__
DISPLAY_VERSION = __display_version__
REVISION = __revision__

LOCALES = []
LANGUAGES = set()

@identity_loaded.connect_via(app)
def on_identity_loaded(sender, identity):
	user = load_user(identity.id)
	if user is None:
		return

	identity.provides.add(UserNeed(user.get_id()))
	if user.is_user:
		identity.provides.add(RoleNeed("user"))
	if user.is_admin:
		identity.provides.add(RoleNeed("admin"))


def _clear_identity(sender):
	# Remove session keys set by Flask-Principal
	for key in ('identity.id', 'identity.name', 'identity.auth_type'):
		if key in session:
			del session[key]

	# switch to anonymous identity
	identity_changed.send(sender, identity=AnonymousIdentity())


@session_protected.connect_via(app)
def on_session_protected(sender):
	# session was protected, that means the user is no more and we need to clear our identity
	_clear_identity(sender)


@user_logged_out.connect_via(app)
def on_user_logged_out(sender, user=None):
	# user was logged out, clear identity
	_clear_identity(sender)


def load_user(id):
	if id == "_api":
		return users.ApiUser()

	if not userManager.enabled:
		return users.DummyUser()

	if session and "usersession.id" in session:
		sessionid = session["usersession.id"]
	else:
		sessionid = None

	if sessionid:
		user = userManager.findUser(userid=id, session=sessionid)
	else:
		user = userManager.findUser(userid=id)

	if user and user.is_active:
		return user

	return None

def load_user_from_request(request):
	return util.get_user_for_authorization_header(request.headers.get('Authorization'))

def unauthorized_user():
	from flask import abort
	abort(403)


#~~ startup code


class Server(object):
	def __init__(self, settings=None, plugin_manager=None, connectivity_checker=None, environment_detector=None,
	             event_manager=None, host=None, port=None, debug=False, safe_mode=False, allow_root=False,
	             octoprint_daemon=None):
		self._settings = settings
		self._plugin_manager = plugin_manager
		self._connectivity_checker = connectivity_checker
		self._environment_detector = environment_detector
		self._event_manager = event_manager
		self._host = host
		self._port = port
		self._debug = debug
		self._safe_mode = safe_mode
		self._allow_root = allow_root
		self._octoprint_daemon = octoprint_daemon
		self._server = None

		self._logger = None

		self._lifecycle_callbacks = defaultdict(list)

		self._template_searchpaths = []

		self._intermediary_server = None

	def run(self):
		if not self._allow_root:
			self._check_for_root()

		if self._settings is None:
			self._settings = settings()
		if self._plugin_manager is None:
			self._plugin_manager = octoprint.plugin.plugin_manager()

		global app
		global babel

		global printer
		global printerProfileManager
		global fileManager
		global slicingManager
		global analysisQueue
		global userManager
		global eventManager
		global loginManager
		global pluginManager
		global appSessionManager
		global pluginLifecycleManager
		global preemptiveCache
		global connectivityChecker
		global debug
		global safe_mode

		from tornado.ioloop import IOLoop
		from tornado.web import Application

		debug = self._debug
		safe_mode = self._safe_mode

		if self._host is None:
			host = self._settings.get(["server", "host"])
			if host is None:
				if octoprint.util.net.HAS_V6:
					host = "::"
				else:
					host = "0.0.0.0"

			self._host = host

		if ":" in self._host and not octoprint.util.net.HAS_V6:
			raise RuntimeError("IPv6 host address {!r} configured but system doesn't support IPv6".format(self._host))

		if self._port is None:
			self._port = self._settings.getInt(["server", "port"])
			if self._port is None:
				self._port = 5000

		self._logger = logging.getLogger(__name__)
		self._setup_heartbeat_logging()
		pluginManager = self._plugin_manager

<<<<<<< HEAD
		# monkey patch some stuff
		util.sockjs.fix_tornado5_compatibility()
=======
		# monkey patch a bunch of stuff
>>>>>>> 9c923be5
		util.tornado.fix_json_encode()
		util.flask.enable_additional_translations(additional_folders=[self._settings.getBaseFolder("translations")])

		# setup app
		self._setup_app(app)

		# setup i18n
		self._setup_i18n(app)

		if self._settings.getBoolean(["serial", "log"]):
			# enable debug logging to serial.log
			logging.getLogger("SERIAL").setLevel(logging.DEBUG)

		# start the intermediary server
		self._start_intermediary_server()

		### IMPORTANT!
		###
		### Best do not start any subprocesses until the intermediary server shuts down again or they MIGHT inherit the
		### open port and prevent us from firing up Tornado later.
		###
		### The intermediary server's socket should have the CLOSE_EXEC flag (or its equivalent) set where possible, but
		### we can only do that if fcntl is availabel or we are on Windows, so better safe than sorry.
		###
		### See also issues #2035 and #2090

		# then initialize the plugin manager
		pluginManager.reload_plugins(startup=True, initialize_implementations=False)

		printerProfileManager = PrinterProfileManager()
		eventManager = self._event_manager
		analysisQueue = octoprint.filemanager.analysis.AnalysisQueue()
		slicingManager = octoprint.slicing.SlicingManager(self._settings.getBaseFolder("slicingProfiles"), printerProfileManager)

		storage_managers = dict()
		storage_managers[octoprint.filemanager.FileDestinations.LOCAL] = octoprint.filemanager.storage.LocalFileStorage(self._settings.getBaseFolder("uploads"))

		fileManager = octoprint.filemanager.FileManager(analysisQueue, slicingManager, printerProfileManager, initial_storage_managers=storage_managers)
		appSessionManager = util.flask.AppSessionManager()
		pluginLifecycleManager = LifecycleManager(pluginManager)
		preemptiveCache = PreemptiveCache(os.path.join(self._settings.getBaseFolder("data"), "preemptive_cache_config.yaml"))

		connectivityChecker = self._connectivity_checker

		def on_settings_update(*args, **kwargs):
			# make sure our connectivity checker runs with the latest settings
			connectivityEnabled = self._settings.getBoolean(["server", "onlineCheck", "enabled"])
			connectivityInterval = self._settings.getInt(["server", "onlineCheck", "interval"])
			connectivityHost = self._settings.get(["server", "onlineCheck", "host"])
			connectivityPort = self._settings.getInt(["server", "onlineCheck", "port"])

			if connectivityChecker.enabled != connectivityEnabled \
					or connectivityChecker.interval != connectivityInterval \
					or connectivityChecker.host != connectivityHost \
					or connectivityChecker.port != connectivityPort:
				connectivityChecker.enabled = connectivityEnabled
				connectivityChecker.interval = connectivityInterval
				connectivityChecker.host = connectivityHost
				connectivityChecker.port = connectivityPort
				connectivityChecker.check_immediately()

		eventManager.subscribe(events.Events.SETTINGS_UPDATED, on_settings_update)

		# setup access control
		userManagerName = self._settings.get(["accessControl", "userManager"])
		try:
			clazz = octoprint.util.get_class(userManagerName)
			userManager = clazz()
		except:
			self._logger.exception("Could not instantiate user manager {}, falling back to FilebasedUserManager!".format(userManagerName))
			userManager = octoprint.users.FilebasedUserManager()
		finally:
			userManager.enabled = self._settings.getBoolean(["accessControl", "enabled"])

		components = dict(
			plugin_manager=pluginManager,
			printer_profile_manager=printerProfileManager,
			event_bus=eventManager,
			analysis_queue=analysisQueue,
			slicing_manager=slicingManager,
			file_manager=fileManager,
			app_session_manager=appSessionManager,
			plugin_lifecycle_manager=pluginLifecycleManager,
			preemptive_cache=preemptiveCache,
			connectivity_checker=connectivityChecker,
			environment_detector=self._environment_detector
		)

		# create user manager instance
		user_manager_factories = pluginManager.get_hooks("octoprint.users.factory")
		for name, factory in user_manager_factories.items():
			try:
				userManager = factory(components, self._settings)
				if userManager is not None:
					self._logger.debug("Created user manager instance from factory {}".format(name))
					break
			except:
				self._logger.exception("Error while creating user manager instance from factory {}".format(name))
		else:
			name = self._settings.get(["accessControl", "userManager"])
			try:
				clazz = octoprint.util.get_class(name)
				userManager = clazz()
			except:
				self._logger.exception(
					"Could not instantiate user manager {}, falling back to FilebasedUserManager!".format(name))
				userManager = octoprint.users.FilebasedUserManager()
			finally:
				userManager.enabled = self._settings.getBoolean(["accessControl", "enabled"])
		components.update(dict(user_manager=userManager))

		# create printer instance
		printer_factories = pluginManager.get_hooks("octoprint.printer.factory")
		for name, factory in printer_factories.items():
			try:
				printer = factory(components)
				if printer is not None:
					self._logger.debug("Created printer instance from factory {}".format(name))
					break
			except:
				self._logger.exception("Error while creating printer instance from factory {}".format(name))
		else:
			printer = Printer(fileManager, analysisQueue, printerProfileManager)
		components.update(dict(printer=printer))

		def octoprint_plugin_inject_factory(name, implementation):
			"""Factory for injections for all OctoPrintPlugins"""
			if not isinstance(implementation, octoprint.plugin.OctoPrintPlugin):
				return None

			components_copy = dict(components)
			if "printer" in components:
				import wrapt
				import functools

				def tagwrap(f):
					@functools.wraps(f)
					def wrapper(*args, **kwargs):
						tags = kwargs.get("tags", set()) | {"source:plugin",
						                                    "plugin:{}".format(name)}
						kwargs["tags"] = tags
						return f(*args, **kwargs)
					setattr(wrapper, "__tagwrapped__", True)
					return wrapper

				class TaggedFuncsPrinter(wrapt.ObjectProxy):
					def __getattribute__(self, attr):
						__wrapped__ = super(TaggedFuncsPrinter, self).__getattribute__("__wrapped__")
						item = getattr(__wrapped__, attr)
						if callable(item) \
								and ("tags" in item.__code__.co_varnames or "kwargs" in item.__code__.co_varnames) \
								and not getattr(item, "__tagwrapped__", False):
							return tagwrap(item)
						else:
							return item

				components_copy["printer"] = TaggedFuncsPrinter(components["printer"])

			props = dict()
			props.update(components_copy)
			props.update(dict(
				data_folder=os.path.join(self._settings.getBaseFolder("data"), name)
			))
			return props

		def settings_plugin_inject_factory(name, implementation):
			"""Factory for additional injections/initializations depending on plugin type"""
			if not isinstance(implementation, octoprint.plugin.SettingsPlugin):
				return

			default_settings_overlay = dict(plugins=dict())
			default_settings_overlay["plugins"][name] = implementation.get_settings_defaults()
			self._settings.add_overlay(default_settings_overlay, at_end=True)

			plugin_settings = octoprint.plugin.plugin_settings_for_settings_plugin(name, implementation)
			if plugin_settings is None:
				return

			return dict(settings=plugin_settings)

		def settings_plugin_config_migration_and_cleanup(identifier, implementation):
			"""Take care of migrating and cleaning up any old settings"""

			if not isinstance(implementation, octoprint.plugin.SettingsPlugin):
				return

			settings_version = implementation.get_settings_version()
			settings_migrator = implementation.on_settings_migrate

			if settings_version is not None and settings_migrator is not None:
				stored_version = implementation._settings.get_int([octoprint.plugin.SettingsPlugin.config_version_key])
				if stored_version is None or stored_version < settings_version:
					settings_migrator(settings_version, stored_version)
					implementation._settings.set_int([octoprint.plugin.SettingsPlugin.config_version_key], settings_version, force=True)

			implementation.on_settings_cleanup()
			implementation._settings.save()

			implementation.on_settings_initialized()

		pluginManager.implementation_inject_factories=[octoprint_plugin_inject_factory,
		                                               settings_plugin_inject_factory]
		pluginManager.initialize_implementations()

		settingsPlugins = pluginManager.get_implementations(octoprint.plugin.SettingsPlugin)
		for implementation in settingsPlugins:
			try:
				settings_plugin_config_migration_and_cleanup(implementation._identifier, implementation)
			except:
				self._logger.exception("Error while trying to migrate settings for plugin {}, ignoring it".format(implementation._identifier))

		pluginManager.implementation_post_inits=[settings_plugin_config_migration_and_cleanup]

		pluginManager.log_all_plugins()

		# log environment data now
		self._environment_detector.log_detected_environment()

		# initialize file manager and register it for changes in the registered plugins
		fileManager.initialize()
		pluginLifecycleManager.add_callback(["enabled", "disabled"], lambda name, plugin: fileManager.reload_plugins())

		# initialize slicing manager and register it for changes in the registered plugins
		slicingManager.initialize()
		pluginLifecycleManager.add_callback(["enabled", "disabled"], lambda name, plugin: slicingManager.reload_slicers())

		# setup jinja2
		self._setup_jinja2()

		# setup assets
		self._setup_assets()

		# configure timelapse
		octoprint.timelapse.configure_timelapse()

		# setup command triggers
		events.CommandTrigger(printer)
		if self._debug:
			events.DebugEventListener()

		# setup login manager
		self._setup_login_manager()

		# register API blueprint
		self._setup_blueprints()

		## Tornado initialization starts here

		ioloop = IOLoop()
		ioloop.make_current()

		self._router = SockJSRouter(self._create_socket_connection, "/sockjs",
		                            session_kls=util.sockjs.ThreadSafeSession)

		upload_suffixes = dict(name=self._settings.get(["server", "uploads", "nameSuffix"]), path=self._settings.get(["server", "uploads", "pathSuffix"]))

		def mime_type_guesser(path):
			from octoprint.filemanager import get_mime_type
			return get_mime_type(path)

		def download_name_generator(path):
			metadata = fileManager.get_metadata("local", path)
			if metadata and "display" in metadata:
				return metadata["display"]

		download_handler_kwargs = dict(
			as_attachment=True,
			allow_client_caching=False
		)

		additional_mime_types=dict(mime_type_guesser=mime_type_guesser)

		admin_validator = dict(access_validation=util.tornado.access_validation_factory(app, loginManager, util.flask.admin_validator))
		user_validator = dict(access_validation=util.tornado.access_validation_factory(app, loginManager, util.flask.user_validator))

		no_hidden_files_validator = dict(path_validation=util.tornado.path_validation_factory(lambda path: not octoprint.util.is_hidden_path(path),
		                                                                                      status_code=404))

		def joined_dict(*dicts):
			if not len(dicts):
				return dict()

			joined = dict()
			for d in dicts:
				joined.update(d)
			return joined

		util.tornado.RequestlessExceptionLoggingMixin.LOG_REQUEST = debug

		server_routes = self._router.urls + [
			# various downloads
			# .mpg and .mp4 timelapses:
			(r"/downloads/timelapse/([^/]*\.m(.*))", util.tornado.LargeResponseHandler, joined_dict(dict(path=self._settings.getBaseFolder("timelapse")),
			                                                                                      download_handler_kwargs,
			                                                                                      no_hidden_files_validator)),
			(r"/downloads/files/local/(.*)", util.tornado.LargeResponseHandler, joined_dict(dict(path=self._settings.getBaseFolder("uploads"),
			                                                                                     as_attachment=True,
			                                                                                     name_generator=download_name_generator),
			                                                                                download_handler_kwargs,
			                                                                                no_hidden_files_validator,
			                                                                                additional_mime_types)),
			(r"/downloads/logs/([^/]*)", util.tornado.LargeResponseHandler, joined_dict(dict(path=self._settings.getBaseFolder("logs"),
			                                                                                 mime_type_guesser=lambda *args, **kwargs: "text/plain"),
			                                                                            download_handler_kwargs,
			                                                                            admin_validator)),
			# camera snapshot
			(r"/downloads/camera/current", util.tornado.UrlProxyHandler, joined_dict(dict(url=self._settings.get(["webcam", "snapshot"]),
			                                                                              as_attachment=True),
			                                                                         user_validator)),
			# generated webassets
			(r"/static/webassets/(.*)", util.tornado.LargeResponseHandler, dict(path=os.path.join(self._settings.getBaseFolder("generated"), "webassets"))),

			# online indicators - text file with "online" as content and a transparent gif
			(r"/online.txt", util.tornado.StaticDataHandler, dict(data="online\n")),
			(r"/online.gif", util.tornado.StaticDataHandler, dict(data=bytes(base64.b64decode("R0lGODlhAQABAIAAAAAAAP///yH5BAEAAAAALAAAAAABAAEAAAIBRAA7")),
			                                                      content_type="image/gif")),

			# deprecated endpoints
			(r"/api/logs", util.tornado.DeprecatedEndpointHandler, dict(url="/plugin/logging/logs")),
			(r"/api/logs/(.*)", util.tornado.DeprecatedEndpointHandler, dict(url="/plugin/logging/logs/{0}")),
		]

		# fetch additional routes from plugins
		for name, hook in pluginManager.get_hooks("octoprint.server.http.routes").items():
			try:
				result = hook(list(server_routes))
			except:
				self._logger.exception("There was an error while retrieving additional server routes from plugin hook {name}".format(**locals()))
			else:
				if isinstance(result, (list, tuple)):
					for entry in result:
						if not isinstance(entry, tuple) or not len(entry) == 3:
							continue
						if not isinstance(entry[0], basestring):
							continue
						if not isinstance(entry[2], dict):
							continue

						route, handler, kwargs = entry
						route = r"/plugin/{name}/{route}".format(name=name, route=route if not route.startswith("/") else route[1:])

						self._logger.debug("Adding additional route {route} handled by handler {handler} and with additional arguments {kwargs!r}".format(**locals()))
						server_routes.append((route, handler, kwargs))

		headers =         {"X-Robots-Tag": "noindex, nofollow, noimageindex"}
		removed_headers = ["Server"]

		server_routes.append((r".*", util.tornado.UploadStorageFallbackHandler, dict(fallback=util.tornado.WsgiInputContainer(app.wsgi_app,
		                                                                                                                      headers=headers,
		                                                                                                                      removed_headers=removed_headers),
		                                                                             file_prefix="octoprint-file-upload-",
		                                                                             file_suffix=".tmp",
		                                                                             suffixes=upload_suffixes)))

		transforms = [util.tornado.GlobalHeaderTransform.for_headers("OctoPrintGlobalHeaderTransform",
		                                                             headers=headers,
		                                                             removed_headers=removed_headers)]

		self._tornado_app = Application(handlers=server_routes,
		                                transforms=transforms)
		max_body_sizes = [
			("POST", r"/api/files/([^/]*)", self._settings.getInt(["server", "uploads", "maxSize"])),
			("POST", r"/api/languages", 5 * 1024 * 1024)
		]

		# allow plugins to extend allowed maximum body sizes
		for name, hook in pluginManager.get_hooks("octoprint.server.http.bodysize").items():
			try:
				result = hook(list(max_body_sizes))
			except:
				self._logger.exception("There was an error while retrieving additional upload sizes from plugin hook {name}".format(**locals()))
			else:
				if isinstance(result, (list, tuple)):
					for entry in result:
						if not isinstance(entry, tuple) or not len(entry) == 3:
							continue
						if not entry[0] in util.tornado.UploadStorageFallbackHandler.BODY_METHODS:
							continue
						if not isinstance(entry[2], int):
							continue

						method, route, size = entry
						route = r"/plugin/{name}/{route}".format(name=name, route=route if not route.startswith("/") else route[1:])

						self._logger.debug("Adding maximum body size of {size}B for {method} requests to {route})".format(**locals()))
						max_body_sizes.append((method, route, size))

		self._stop_intermediary_server()

		# initialize and bind the server
		trusted_downstream = self._settings.get(["server", "reverseProxy", "trustedDownstream"])
		if not isinstance(trusted_downstream, list):
			self._logger.warn("server.reverseProxy.trustedDownstream is not a list, skipping")
			trusted_downstreams = []
		self._server = util.tornado.CustomHTTPServer(self._tornado_app,
		                                             max_body_sizes=max_body_sizes,
		                                             default_max_body_size=self._settings.getInt(["server", "maxSize"]),
		                                             xheaders=True,
		                                             trusted_downstream=trusted_downstream)
		self._server.listen(self._port, address=self._host if self._host != "::" else None) # special case - tornado
		                                                                                    # only listens on v4 & v6
		                                                                                    # if we use None as address

		### From now on it's ok to launch subprocesses again

		eventManager.fire(events.Events.STARTUP)

		# analysis backlog
		fileManager.process_backlog()

		# auto connect
		if self._settings.getBoolean(["serial", "autoconnect"]):
			try:
				(port, baudrate) = self._settings.get(["serial", "port"]), self._settings.getInt(["serial", "baudrate"])
				printer_profile = printerProfileManager.get_default()
				connectionOptions = printer.__class__.get_connection_options()
				if port in connectionOptions["ports"] or port == "AUTO":
						printer.connect(port=port, baudrate=baudrate, profile=printer_profile["id"] if "id" in printer_profile else "_default")
			except:
				self._logger.exception("Something went wrong while attempting to automatically connect to the printer")

		# start up watchdogs
		if self._settings.getBoolean(["feature", "pollWatched"]):
			# use less performant polling observer if explicitely configured
			observer = PollingObserver()
		else:
			# use os default
			observer = Observer()
		observer.schedule(util.watchdog.GcodeWatchdogHandler(fileManager, printer), self._settings.getBaseFolder("watched"))
		observer.start()

		# run our startup plugins
		octoprint.plugin.call_plugin(octoprint.plugin.StartupPlugin,
		                             "on_startup",
		                             args=(self._host, self._port),
		                             sorting_context="StartupPlugin.on_startup")

		def call_on_startup(name, plugin):
			implementation = plugin.get_implementation(octoprint.plugin.StartupPlugin)
			if implementation is None:
				return
			implementation.on_startup(self._host, self._port)
		pluginLifecycleManager.add_callback("enabled", call_on_startup)

		# prepare our after startup function
		def on_after_startup():
			self._logger.info("Listening on http://{}:{}".format(self._host if not ":" in self._host else "[" + self._host + "]",
			                                                     self._port))

			if safe_mode and self._settings.getBoolean(["server", "startOnceInSafeMode"]):
				self._logger.info("Server started successfully in safe mode as requested from config, removing flag")
				self._settings.setBoolean(["server", "startOnceInSafeMode"], False)
				self._settings.save()

			# now this is somewhat ugly, but the issue is the following: startup plugins might want to do things for
			# which they need the server to be already alive (e.g. for being able to resolve urls, such as favicons
			# or service xmls or the like). While they are working though the ioloop would block. Therefore we'll
			# create a single use thread in which to perform our after-startup-tasks, start that and hand back
			# control to the ioloop
			def work():
				octoprint.plugin.call_plugin(octoprint.plugin.StartupPlugin,
				                             "on_after_startup",
				                             sorting_context="StartupPlugin.on_after_startup")

				def call_on_after_startup(name, plugin):
					implementation = plugin.get_implementation(octoprint.plugin.StartupPlugin)
					if implementation is None:
						return
					implementation.on_after_startup()
				pluginLifecycleManager.add_callback("enabled", call_on_after_startup)

				# when we are through with that we also run our preemptive cache
				if settings().getBoolean(["devel", "cache", "preemptive"]):
					self._execute_preemptive_flask_caching(preemptiveCache)

			import threading
			threading.Thread(target=work).start()
		ioloop.add_callback(on_after_startup)

		# prepare our shutdown function
		def on_shutdown():
			# will be called on clean system exit and shutdown the watchdog observer and call the on_shutdown methods
			# on all registered ShutdownPlugins
			self._logger.info("Shutting down...")
			observer.stop()
			observer.join()
			eventManager.fire(events.Events.SHUTDOWN)
			octoprint.plugin.call_plugin(octoprint.plugin.ShutdownPlugin,
			                             "on_shutdown",
			                             sorting_context="ShutdownPlugin.on_shutdown")

			# wait for shutdown event to be processed, but maximally for 15s
			event_timeout = 15.0
			if eventManager.join(timeout=event_timeout):
				self._logger.warn("Event loop was still busy processing after {}s, shutting down anyhow".format(event_timeout))

			if self._octoprint_daemon is not None:
				self._logger.info("Cleaning up daemon pidfile")
				self._octoprint_daemon.terminated()

			self._logger.info("Goodbye!")
		atexit.register(on_shutdown)

		def sigterm_handler(*args, **kwargs):
			# will stop tornado on SIGTERM, making the program exit cleanly
			def shutdown_tornado():
				self._logger.debug("Shutting down tornado's IOLoop...")
				ioloop.stop()
			self._logger.debug("SIGTERM received...")
			ioloop.add_callback_from_signal(shutdown_tornado)
		signal.signal(signal.SIGTERM, sigterm_handler)

		try:
			# this is the main loop - as long as tornado is running, OctoPrint is running
			ioloop.start()
			self._logger.debug("Tornado's IOLoop stopped")
		except (KeyboardInterrupt, SystemExit):
			pass
		except:
			self._logger.fatal("Now that is embarrassing... Something really really went wrong here. Please report "
			                   "this including reproduction steps, octoprint.log and the stacktrace below in "
			                   "OctoPrint's bugtracker. Thanks!")
			self._logger.exception("Stacktrace follows:")

	def _create_socket_connection(self, session):
		global printer, fileManager, analysisQueue, userManager, eventManager
		return util.sockjs.PrinterStateConnection(printer, fileManager, analysisQueue, userManager,
		                                          eventManager, pluginManager, session)

	def _check_for_root(self):
		if "geteuid" in dir(os) and os.geteuid() == 0:
			exit("You should not run OctoPrint as root!")

	def _get_locale(self):
		global LANGUAGES

		if "l10n" in request.values:
			return Locale.negotiate([request.values["l10n"]], LANGUAGES)

		if "X-Locale" in request.headers:
			return Locale.negotiate([request.headers["X-Locale"]], LANGUAGES)

		if hasattr(g, "identity") and g.identity and userManager.enabled:
			userid = g.identity.id
			try:
				user_language = userManager.getUserSetting(userid, ("interface", "language"))
				if user_language is not None and not user_language == "_default":
					return Locale.negotiate([user_language], LANGUAGES)
			except octoprint.users.UnknownUser:
				pass

		default_language = self._settings.get(["appearance", "defaultLanguage"])
		if default_language is not None and not default_language == "_default" and default_language in LANGUAGES:
			return Locale.negotiate([default_language], LANGUAGES)

		return Locale.parse(request.accept_languages.best_match(LANGUAGES))

	def _setup_heartbeat_logging(self):
		logger = logging.getLogger(__name__ + ".heartbeat")

		def log_heartbeat():
			logger.info("Server heartbeat <3")

		interval = settings().getFloat(["server", "heartbeat"])
		logger.info("Starting server heartbeat, {}s interval".format(interval))

		timer = octoprint.util.RepeatedTimer(interval, log_heartbeat)
		timer.start()

	def _setup_app(self, app):
		from octoprint.server.util.flask import ReverseProxiedEnvironment, OctoPrintFlaskRequest, \
			OctoPrintFlaskResponse, OctoPrintJsonEncoder, OctoPrintSessionInterface

		s = settings()

		app.debug = self._debug
		app.config["TEMPLATES_AUTO_RELOAD"] = True

		app.json_encoder = OctoPrintJsonEncoder

		secret_key = s.get(["server", "secretKey"])
		if not secret_key:
			import string
			from random import choice
			chars = string.ascii_lowercase + string.ascii_uppercase + string.digits
			secret_key = "".join(choice(chars) for _ in range(32))
			s.set(["server", "secretKey"], secret_key)
			s.save()

		app.secret_key = secret_key

		reverse_proxied = ReverseProxiedEnvironment(
			header_prefix=s.get(["server", "reverseProxy", "prefixHeader"]),
			header_scheme=s.get(["server", "reverseProxy", "schemeHeader"]),
			header_host=s.get(["server", "reverseProxy", "hostHeader"]),
			header_server=s.get(["server", "reverseProxy", "serverHeader"]),
			header_port=s.get(["server", "reverseProxy", "portHeader"]),
			prefix=s.get(["server", "reverseProxy", "prefixFallback"]),
			scheme=s.get(["server", "reverseProxy", "schemeFallback"]),
			host=s.get(["server", "reverseProxy", "hostFallback"]),
			server=s.get(["server", "reverseProxy", "serverFallback"]),
			port=s.get(["server", "reverseProxy", "portFallback"])
		)

		OctoPrintFlaskRequest.environment_wrapper = reverse_proxied
		app.request_class = OctoPrintFlaskRequest
		app.response_class = OctoPrintFlaskResponse
		app.session_interface = OctoPrintSessionInterface()

		@app.before_request
		def before_request():
			g.locale = self._get_locale()

		@app.after_request
		def after_request(response):
			# send no-cache headers with all POST responses
			if request.method == "POST":
				response.cache_control.no_cache = True
			response.headers.add("X-Clacks-Overhead", "GNU Terry Pratchett")
			return response

		from octoprint.util.jinja import MarkdownFilter
		MarkdownFilter(app)

	def _setup_i18n(self, app):
		global babel
		global LOCALES
		global LANGUAGES

		babel = Babel(app)

		def get_available_locale_identifiers(locales):
			result = set()

			# add available translations
			for locale in locales:
				result.add(locale.language)
				if locale.territory:
					# if a territory is specified, add that too
					result.add("%s_%s" % (locale.language, locale.territory))

			return result

		LOCALES = babel.list_translations()
		LANGUAGES = get_available_locale_identifiers(LOCALES)

		@babel.localeselector
		def get_locale():
			return self._get_locale()

	def _setup_jinja2(self):
		import re

		app.jinja_env.add_extension("jinja2.ext.do")
		app.jinja_env.add_extension("octoprint.util.jinja.trycatch")

		def regex_replace(s, find, replace):
			return re.sub(find, replace, s)

		html_header_regex = re.compile("<h(?P<number>[1-6])>(?P<content>.*?)</h(?P=number)>")
		def offset_html_headers(s, offset):
			def repl(match):
				number = int(match.group("number"))
				number += offset
				if number > 6:
					number = 6
				elif number < 1:
					number = 1
				return "<h{number}>{content}</h{number}>".format(number=number, content=match.group("content"))
			return html_header_regex.sub(repl, s)

		markdown_header_regex = re.compile("^(?P<hashs>#+)\s+(?P<content>.*)$", flags=re.MULTILINE)
		def offset_markdown_headers(s, offset):
			def repl(match):
				number = len(match.group("hashs"))
				number += offset
				if number > 6:
					number = 6
				elif number < 1:
					number = 1
				return "{hashs} {content}".format(hashs="#" * number, content=match.group("content"))
			return markdown_header_regex.sub(repl, s)

		html_link_regex = re.compile("<(?P<tag>a.*?)>(?P<content>.*?)</a>")
		def externalize_links(text):
			def repl(match):
				tag = match.group("tag")
				if not u"href" in tag:
					return match.group(0)

				if not u"target=" in tag and not u"rel=" in tag:
					tag += u" target=\"_blank\" rel=\"noreferrer noopener\""

				content = match.group("content")
				return u"<{tag}>{content}</a>".format(tag=tag, content=content)
			return html_link_regex.sub(repl, text)

		app.jinja_env.filters["regex_replace"] = regex_replace
		app.jinja_env.filters["offset_html_headers"] = offset_html_headers
		app.jinja_env.filters["offset_markdown_headers"] = offset_markdown_headers
		app.jinja_env.filters["externalize_links"] = externalize_links

		# configure additional template folders for jinja2
		import jinja2
		import octoprint.util.jinja
		filesystem_loader = octoprint.util.jinja.FilteredFileSystemLoader([],
		                                                                  path_filter=lambda x: not octoprint.util.is_hidden_path(x))
		filesystem_loader.searchpath = self._template_searchpaths

		loaders = [app.jinja_loader, filesystem_loader]
		if octoprint.util.is_running_from_source():
			root = os.path.abspath(os.path.join(os.path.dirname(__file__), "../../.."))
			allowed = ["AUTHORS.md", "CHANGELOG.md", "SUPPORTERS.md", "THIRDPARTYLICENSES.md"]
			files = {"_data/" + name: os.path.join(root, name) for name in allowed}
			loaders.append(octoprint.util.jinja.SelectedFilesLoader(files))

		jinja_loader = jinja2.ChoiceLoader(loaders)
		app.jinja_loader = jinja_loader

		self._register_template_plugins()

		# make sure plugin lifecycle events relevant for jinja2 are taken care of
		def template_enabled(name, plugin):
			if plugin.implementation is None or not isinstance(plugin.implementation, octoprint.plugin.TemplatePlugin):
				return
			self._register_additional_template_plugin(plugin.implementation)
		def template_disabled(name, plugin):
			if plugin.implementation is None or not isinstance(plugin.implementation, octoprint.plugin.TemplatePlugin):
				return
			self._unregister_additional_template_plugin(plugin.implementation)
		pluginLifecycleManager.add_callback("enabled", template_enabled)
		pluginLifecycleManager.add_callback("disabled", template_disabled)

	def _execute_preemptive_flask_caching(self, preemptive_cache):
		from werkzeug.test import EnvironBuilder
		import time

		# we clean up entries from our preemptive cache settings that haven't been
		# accessed longer than server.preemptiveCache.until days
		preemptive_cache_timeout = settings().getInt(["server", "preemptiveCache", "until"])
		cutoff_timestamp = time.time() - preemptive_cache_timeout * 24 * 60 * 60

		def filter_current_entries(entry):
			"""Returns True for entries younger than the cutoff date"""
			return "_timestamp" in entry and entry["_timestamp"] > cutoff_timestamp

		def filter_http_entries(entry):
			"""Returns True for entries targeting http or https."""
			return "base_url" in entry \
			       and entry["base_url"] \
			       and (entry["base_url"].startswith("http://")
			            or entry["base_url"].startswith("https://"))

		def filter_entries(entry):
			"""Combined filter."""
			filters = (filter_current_entries,
			           filter_http_entries)
			return all([f(entry) for f in filters])

		# filter out all old and non-http entries
		cache_data = preemptive_cache.clean_all_data(lambda root, entries: filter(filter_entries, entries))
		if not cache_data:
			return

		def execute_caching():
			logger = logging.getLogger(__name__ + ".preemptive_cache")

			for route in sorted(cache_data.keys(), key=lambda x: (x.count("/"), x)):
				entries = reversed(sorted(cache_data[route], key=lambda x: x.get("_count", 0)))
				for kwargs in entries:
					plugin = kwargs.get("plugin", None)
					if plugin:
						try:
							plugin_info = pluginManager.get_plugin_info(plugin, require_enabled=True)
							if plugin_info is None:
								logger.info("About to preemptively cache plugin {} but it is not installed or enabled, preemptive caching makes no sense".format(plugin))
								continue

							implementation = plugin_info.implementation
							if implementation is None or not isinstance(implementation, octoprint.plugin.UiPlugin):
								logger.info("About to preemptively cache plugin {} but it is not a UiPlugin, preemptive caching makes no sense".format(plugin))
								continue
							if not implementation.get_ui_preemptive_caching_enabled():
								logger.info("About to preemptively cache plugin {} but it has disabled preemptive caching".format(plugin))
								continue
						except:
							logger.exception("Error while trying to check if plugin {} has preemptive caching enabled, skipping entry")
							continue

					additional_request_data = kwargs.get("_additional_request_data", dict())
					kwargs = dict((k, v) for k, v in kwargs.items() if not k.startswith("_") and not k == "plugin")
					kwargs.update(additional_request_data)

					try:
						start = time.time()
						if plugin:
							logger.info("Preemptively caching {} (ui {}) for {!r}".format(route, plugin, kwargs))
						else:
							logger.info("Preemptively caching {} (ui _default) for {!r}".format(route, kwargs))

						headers = kwargs.get("headers", dict())
						headers["X-Force-View"] = plugin if plugin else "_default"
						headers["X-Preemptive-Record"] = "no"
						kwargs["headers"] = headers

						builder = EnvironBuilder(**kwargs)
						app(builder.get_environ(), lambda *a, **kw: None)

						logger.info("... done in {:.2f}s".format(time.time() - start))
					except:
						logger.exception("Error while trying to preemptively cache {} for {!r}".format(route, kwargs))

		# asynchronous caching
		import threading
		cache_thread = threading.Thread(target=execute_caching, name="Preemptive Cache Worker")
		cache_thread.daemon = True
		cache_thread.start()

	def _register_template_plugins(self):
		template_plugins = pluginManager.get_implementations(octoprint.plugin.TemplatePlugin)
		for plugin in template_plugins:
			try:
				self._register_additional_template_plugin(plugin)
			except:
				self._logger.exception("Error while trying to register templates of plugin {}, ignoring it".format(plugin._identifier))

	def _register_additional_template_plugin(self, plugin):
		folder = plugin.get_template_folder()
		if folder is not None and not folder in self._template_searchpaths:
			self._template_searchpaths.append(folder)

	def _unregister_additional_template_plugin(self, plugin):
		folder = plugin.get_template_folder()
		if folder is not None and folder in self._template_searchpaths:
			self._template_searchpaths.remove(folder)

	def _setup_blueprints(self):
		from octoprint.server.api import api
		from octoprint.server.apps import apps, clear_registered_app
		import octoprint.server.views

		app.register_blueprint(api, url_prefix="/api")
		app.register_blueprint(apps, url_prefix="/apps")

		# also register any blueprints defined in BlueprintPlugins
		self._register_blueprint_plugins()

		# and register a blueprint for serving the static files of asset plugins which are not blueprint plugins themselves
		self._register_asset_plugins()

		global pluginLifecycleManager
		def clear_apps(name, plugin):
			clear_registered_app()
		pluginLifecycleManager.add_callback("enabled", clear_apps)
		pluginLifecycleManager.add_callback("disabled", clear_apps)

	def _register_blueprint_plugins(self):
		blueprint_plugins = octoprint.plugin.plugin_manager().get_implementations(octoprint.plugin.BlueprintPlugin)
		for plugin in blueprint_plugins:
			try:
				self._register_blueprint_plugin(plugin)
			except:
				self._logger.exception("Error while registering blueprint of plugin {}, ignoring it".format(plugin._identifier))
				continue

	def _register_asset_plugins(self):
		asset_plugins = octoprint.plugin.plugin_manager().get_implementations(octoprint.plugin.AssetPlugin)
		for plugin in asset_plugins:
			if isinstance(plugin, octoprint.plugin.BlueprintPlugin):
				continue
			try:
				self._register_asset_plugin(plugin)
			except:
				self._logger.exception("Error while registering assets of plugin {}, ignoring it".format(plugin._identifier))
				continue

	def _register_blueprint_plugin(self, plugin):
		name = plugin._identifier
		blueprint = plugin.get_blueprint()
		if blueprint is None:
			return

		if plugin.is_blueprint_protected():
			blueprint.before_request(corsRequestHandler)
			blueprint.before_request(enforceApiKeyRequestHandler)
			blueprint.before_request(loginFromApiKeyRequestHandler)
			blueprint.after_request(corsResponseHandler)
		else:
			blueprint.before_request(corsRequestHandler)
			blueprint.before_request(loginFromApiKeyRequestHandler)
			blueprint.after_request(corsResponseHandler)

		url_prefix = "/plugin/{name}".format(name=name)
		app.register_blueprint(blueprint, url_prefix=url_prefix)

		if self._logger:
			self._logger.debug("Registered API of plugin {name} under URL prefix {url_prefix}".format(name=name, url_prefix=url_prefix))

	def _register_asset_plugin(self, plugin):
		name = plugin._identifier

		url_prefix = "/plugin/{name}".format(name=name)
		blueprint = Blueprint("plugin." + name, name, static_folder=plugin.get_asset_folder())
		app.register_blueprint(blueprint, url_prefix=url_prefix)

		if self._logger:
			self._logger.debug("Registered assets of plugin {name} under URL prefix {url_prefix}".format(name=name, url_prefix=url_prefix))

	def _setup_assets(self):
		global app
		global assets
		global pluginManager

		util.flask.fix_webassets_cache()
		util.flask.fix_webassets_filtertool()

		base_folder = self._settings.getBaseFolder("generated")

		# clean the folder
		if self._settings.getBoolean(["devel", "webassets", "clean_on_startup"]):
			import shutil
			import errno
			import sys

			for entry in ("webassets", ".webassets-cache"):
				path = os.path.join(base_folder, entry)

				# delete path if it exists
				if os.path.isdir(path):
					try:
						self._logger.debug("Deleting {path}...".format(**locals()))
						shutil.rmtree(path)
					except:
						self._logger.exception("Error while trying to delete {path}, "
						                       "leaving it alone".format(**locals()))
						continue

				# re-create path
				self._logger.debug("Creating {path}...".format(**locals()))
				error_text = "Error while trying to re-create {path}, that might cause " \
				             "errors with the webassets cache".format(**locals())
				try:
					os.makedirs(path)
				except OSError as e:
					if e.errno == errno.EACCES:
						# that might be caused by the user still having the folder open somewhere, let's try again after
						# waiting a bit
						import time
						for n in range(3):
							time.sleep(0.5)
							self._logger.debug("Creating {path}: Retry #{retry} after {time}s".format(path=path,
							                                                                          retry=n+1,
							                                                                          time=(n + 1)*0.5))
							try:
								os.makedirs(path)
								break
							except:
								if self._logger.isEnabledFor(logging.DEBUG):
									self._logger.exception("Ignored error while creating "
									                       "directory {path}".format(**locals()))
								pass
						else:
							# this will only get executed if we never did
							# successfully execute makedirs above
							self._logger.exception(error_text)
							continue
					else:
						# not an access error, so something we don't understand
						# went wrong -> log an error and stop
						self._logger.exception(error_text)
						continue
				except:
					# not an OSError, so something we don't understand
					# went wrong -> log an error and stop
					self._logger.exception(error_text)
					continue

				self._logger.info("Reset webasset folder {path}...".format(**locals()))

		AdjustedEnvironment = type(Environment)(Environment.__name__,
		                                        (Environment,),
		                                        dict(resolver_class=util.flask.PluginAssetResolver))
		class CustomDirectoryEnvironment(AdjustedEnvironment):
			@property
			def directory(self):
				return base_folder

		assets = CustomDirectoryEnvironment(app)
		assets.debug = not self._settings.getBoolean(["devel", "webassets", "bundle"])

		UpdaterType = type(util.flask.SettingsCheckUpdater)(util.flask.SettingsCheckUpdater.__name__,
		                                                    (util.flask.SettingsCheckUpdater,),
		                                                    dict(updater=assets.updater))
		assets.updater = UpdaterType

		enable_gcodeviewer = self._settings.getBoolean(["gcodeViewer", "enabled"])
		preferred_stylesheet = self._settings.get(["devel", "stylesheet"])

		dynamic_core_assets = util.flask.collect_core_assets(enable_gcodeviewer=enable_gcodeviewer)
		dynamic_plugin_assets = util.flask.collect_plugin_assets(
			enable_gcodeviewer=enable_gcodeviewer,
			preferred_stylesheet=preferred_stylesheet
		)

		js_libs = [
			"js/lib/jquery/jquery.js",
			"js/lib/modernizr.custom.js",
			"js/lib/lodash.min.js",
			"js/lib/sprintf.min.js",
			"js/lib/knockout.js",
			"js/lib/knockout.mapping-latest.js",
			"js/lib/babel.js",
			"js/lib/avltree.js",
			"js/lib/bootstrap/bootstrap.js",
			"js/lib/bootstrap/bootstrap-modalmanager.js",
			"js/lib/bootstrap/bootstrap-modal.js",
			"js/lib/bootstrap/bootstrap-slider.js",
			"js/lib/bootstrap/bootstrap-tabdrop.js",
			"js/lib/jquery/jquery.ui.core.js",
			"js/lib/jquery/jquery.ui.widget.js",
			"js/lib/jquery/jquery.ui.mouse.js",
			"js/lib/jquery/jquery.flot.js",
			"js/lib/jquery/jquery.flot.time.js",
			"js/lib/jquery/jquery.flot.crosshair.js",
			"js/lib/jquery/jquery.flot.resize.js",
			"js/lib/jquery/jquery.iframe-transport.js",
			"js/lib/jquery/jquery.fileupload.js",
			"js/lib/jquery/jquery.slimscroll.min.js",
			"js/lib/jquery/jquery.qrcode.min.js",
			"js/lib/jquery/jquery.bootstrap.wizard.js",
			"js/lib/pnotify/pnotify.core.min.js",
			"js/lib/pnotify/pnotify.buttons.min.js",
			"js/lib/pnotify/pnotify.callbacks.min.js",
			"js/lib/pnotify/pnotify.confirm.min.js",
			"js/lib/pnotify/pnotify.desktop.min.js",
			"js/lib/pnotify/pnotify.history.min.js",
			"js/lib/pnotify/pnotify.mobile.min.js",
			"js/lib/pnotify/pnotify.nonblock.min.js",
			"js/lib/pnotify/pnotify.reference.min.js",
			"js/lib/pnotify/pnotify.tooltip.min.js",
			"js/lib/moment-with-locales.min.js",
			"js/lib/pusher.color.min.js",
			"js/lib/detectmobilebrowser.js",
			"js/lib/md5.min.js",
			"js/lib/bootstrap-slider-knockout-binding.js",
			"js/lib/loglevel.min.js",
			"js/lib/sockjs.js"
		]
		js_client = [
			"js/app/client/base.js",
			"js/app/client/socket.js",
			"js/app/client/browser.js",
			"js/app/client/connection.js",
			"js/app/client/control.js",
			"js/app/client/files.js",
			"js/app/client/job.js",
			"js/app/client/languages.js",
			"js/app/client/printer.js",
			"js/app/client/printerprofiles.js",
			"js/app/client/settings.js",
			"js/app/client/slicing.js",
			"js/app/client/system.js",
			"js/app/client/timelapse.js",
			"js/app/client/users.js",
			"js/app/client/util.js",
			"js/app/client/wizard.js"
		]

		css_libs = [
			"css/bootstrap.min.css",
			"css/bootstrap-modal.css",
			"css/bootstrap-slider.css",
			"css/bootstrap-tabdrop.css",
			"vendor/font-awesome-3.2.1/css/font-awesome.min.css",
			"vendor/font-awesome-4.7.0/css/font-awesome.min.css",
			"css/jquery.fileupload-ui.css",
			"css/pnotify.core.min.css",
			"css/pnotify.buttons.min.css",
			"css/pnotify.history.min.css"
		]

		# a couple of custom filters
		from octoprint.server.util.webassets import LessImportRewrite, JsDelimiterBundler, \
			SourceMapRewrite, SourceMapRemove, JsPluginBundle
		from webassets.filter import register_filter

		register_filter(LessImportRewrite)
		register_filter(SourceMapRewrite)
		register_filter(SourceMapRemove)
		register_filter(JsDelimiterBundler)

		def all_assets_for_plugins(collection):
			"""Gets all plugin assets for a dict of plugin->assets"""
			result = []
			for assets in collection.values():
				result += assets
			return result

		# -- JS --------------------------------------------------------------------------------------------------------

		js_filters = ["sourcemap_remove", "js_delimiter_bundler"]
		js_plugin_filters = ["sourcemap_remove", "js_delimiter_bundler"]

		def js_bundles_for_plugins(collection, filters=None):
			"""Produces JsPluginBundle instances that output IIFE wrapped assets"""
			result = OrderedDict()
			for plugin, assets in collection.items():
				if len(assets):
					result[plugin] = JsPluginBundle(plugin, *assets, filters=filters)
			return result

		js_core = dynamic_core_assets["js"] + \
		    all_assets_for_plugins(dynamic_plugin_assets["bundled"]["js"]) + \
		    ["js/app/dataupdater.js",
		     "js/app/helpers.js",
		     "js/app/main.js"]
		js_plugins = js_bundles_for_plugins(dynamic_plugin_assets["external"]["js"],
		                                    filters="js_delimiter_bundler")

		js_libs_bundle = Bundle(*js_libs,
		                        output="webassets/packed_libs.js",
		                        filters=",".join(js_filters))

		js_client_bundle = Bundle(*js_client,
		                          output="webassets/packed_client.js",
		                          filters=",".join(js_filters))
		js_core_bundle = Bundle(*js_core,
		                        output="webassets/packed_core.js",
		                        filters=",".join(js_filters))

		if len(js_plugins) == 0:
			js_plugins_bundle = Bundle(*[])
		else:
			js_plugins_bundle = Bundle(*js_plugins.values(),
			                           output="webassets/packed_plugins.js",
			                           filters=",".join(js_plugin_filters))

		js_app_bundle = Bundle(js_plugins_bundle, js_core_bundle,
		                       output="webassets/packed_app.js",
		                       filters=",".join(js_filters))

		# -- CSS -------------------------------------------------------------------------------------------------------

		css_filters = ["cssrewrite"]

		css_core = list(dynamic_core_assets["css"]) \
		           + all_assets_for_plugins(dynamic_plugin_assets["bundled"]["css"])
		css_plugins = list(all_assets_for_plugins(dynamic_plugin_assets["external"]["css"]))

		css_libs_bundle = Bundle(*css_libs,
		                         output="webassets/packed_libs.css",
		                         filters=",".join(css_filters))

		if len(css_core) == 0:
			css_core_bundle = Bundle(*[])
		else:
			css_core_bundle = Bundle(*css_core,
			                         output="webassets/packed_core.css",
			                         filters=",".join(css_filters))

		if len(css_plugins) == 0:
			css_plugins_bundle = Bundle(*[])
		else:
			css_plugins_bundle = Bundle(*css_plugins,
			                            output="webassets/packed_plugins.css",
			                            filters=",".join(css_filters))

		css_app_bundle = Bundle(css_core, css_plugins,
		                        output="webassets/packed_app.css",
		                        filters=",".join(css_filters))

		# -- LESS ------------------------------------------------------------------------------------------------------

		less_filters = ["cssrewrite", "less_importrewrite"]

		less_core = list(dynamic_core_assets["less"]) \
		            + all_assets_for_plugins(dynamic_plugin_assets["bundled"]["less"])
		less_plugins = all_assets_for_plugins(dynamic_plugin_assets["external"]["less"])

		if len(less_core) == 0:
			less_core_bundle = Bundle(*[])
		else:
			less_core_bundle = Bundle(*less_core,
			                          output="webassets/packed_core.less",
			                          filters=",".join(less_filters))

		if len(less_plugins) == 0:
			less_plugins_bundle = Bundle(*[])
		else:
			less_plugins_bundle = Bundle(*less_plugins,
			                             output="webassets/packed_plugins.less",
			                             filters=",".join(less_filters))

		less_app_bundle = Bundle(less_core, less_plugins,
		                         output="webassets/packed_app.less",
		                         filters=",".join(less_filters))

		# -- asset registration ----------------------------------------------------------------------------------------

		assets.register("js_libs", js_libs_bundle)
		assets.register("js_client", js_client_bundle)
		assets.register("js_core", js_core_bundle)
		for plugin, bundle in js_plugins.items():
			# register our collected plugin bundles so that they are bound to the environment
			assets.register("js_plugin_{}".format(plugin), bundle)
		assets.register("js_plugins", js_plugins_bundle)
		assets.register("js_app", js_app_bundle)
		assets.register("css_libs", css_libs_bundle)
		assets.register("css_core", css_core_bundle)
		assets.register("css_plugins", css_plugins_bundle)
		assets.register("css_app", css_app_bundle)
		assets.register("less_core", less_core_bundle)
		assets.register("less_plugins", less_plugins_bundle)
		assets.register("less_app", less_app_bundle)

	def _setup_login_manager(self):
		util.flask.fix_flask_login_remote_address()

		global loginManager

		loginManager = LoginManager()
		loginManager.session_protection = "strong"
		loginManager.user_callback = load_user
		loginManager.anonymous_user = users.AnonymousUser # TODO: remove in 1.5.0
		loginManager.unauthorized_callback = unauthorized_user

		# login users authenticated by basic auth
		if self._settings.get(["accessControl", "trustBasicAuthentication"]):
			loginManager.request_callback = load_user_from_request

		if not userManager.enabled:
			loginManager.anonymous_user = users.DummyUser
			principals.identity_loaders.appendleft(users.dummy_identity_loader)
		loginManager.init_app(app, add_context_processor=False)

	def _start_intermediary_server(self):
		import BaseHTTPServer
		import SimpleHTTPServer
		import threading
		import socket

		host = self._host
		port = self._port

		class IntermediaryServerHandler(SimpleHTTPServer.SimpleHTTPRequestHandler):
			def __init__(self, rules=None, *args, **kwargs):
				if rules is None:
					rules = []
				self.rules = rules
				SimpleHTTPServer.SimpleHTTPRequestHandler.__init__(self, *args, **kwargs)

			def do_GET(self):
				request_path = self.path
				if "?" in request_path:
					request_path = request_path[0:request_path.find("?")]

				for rule in self.rules:
					path, data, content_type = rule
					if request_path == path:
						self.send_response(200)
						if content_type:
							self.send_header("Content-Type", content_type)
						self.end_headers()
						self.wfile.write(data)
						break
				else:
					self.send_response(404)
					self.wfile.write("Not found")

		base_path = os.path.realpath(os.path.join(os.path.dirname(__file__), "..", "static"))
		rules = [
			("/", ["intermediary.html",], "text/html"),
			("/favicon.ico", ["img", "tentacle-20x20.png"], "image/png"),
			("/intermediary.gif", bytes(base64.b64decode("R0lGODlhAQABAIAAAAAAAP///yH5BAEAAAAALAAAAAABAAEAAAIBRAA7")), "image/gif")
		]

		def contents(args):
			path = os.path.join(base_path, *args)
			if not os.path.isfile(path):
				return ""

			with open(path, "rb") as f:
				data = f.read()
			return data

		def process(rule):
			if len(rule) == 2:
				path, data = rule
				content_type = None
			else:
				path, data, content_type = rule

			if isinstance(data, (list, tuple)):
				data = contents(data)

			return path, data, content_type

		rules = map(process, filter(lambda rule: len(rule) == 2 or len(rule) == 3, rules))

		class HTTPServerV6(BaseHTTPServer.HTTPServer):
			address_family = socket.AF_INET6

			def __init__(self, *args, **kwargs):
				BaseHTTPServer.HTTPServer.__init__(self, *args, **kwargs)

				# make sure to enable dual stack mode, otherwise the socket might only listen on IPv6
				self.socket.setsockopt(octoprint.util.net.IPPROTO_IPV6, octoprint.util.net.IPV6_V6ONLY, 0)

		if ":" in host:
			# v6
			ServerClass = HTTPServerV6
		else:
			# v4
			ServerClass = BaseHTTPServer.HTTPServer

		self._logger.debug("Starting intermediary server on http://{}:{}".format(host if not ":" in host else "[" + host + "]", port))

		self._intermediary_server = ServerClass((host, port),
		                                        lambda *args, **kwargs: IntermediaryServerHandler(rules, *args, **kwargs),
		                                        bind_and_activate=False)

		# if possible, make sure our socket's port descriptor isn't handed over to subprocesses
		from octoprint.util.platform import set_close_exec
		try:
			set_close_exec(self._intermediary_server.fileno())
		except:
			self._logger.exception("Error while attempting to set_close_exec on intermediary server socket")

		# then bind the server and have it serve our handler until stopped
		try:
			self._intermediary_server.server_bind()
			self._intermediary_server.server_activate()
		except:
			self._intermediary_server.server_close()
			raise

		def serve():
			try:
				self._intermediary_server.serve_forever()
			except:
				self._logger.exception("Error in intermediary server")

		thread = threading.Thread(target=serve)
		thread.daemon = True
		thread.start()

		self._logger.info("Intermediary server started")

	def _stop_intermediary_server(self):
		if self._intermediary_server is None:
			return
		self._logger.info("Shutting down intermediary server...")
		self._intermediary_server.shutdown()
		self._intermediary_server.server_close()
		self._logger.info("Intermediary server shut down")

class LifecycleManager(object):
	def __init__(self, plugin_manager):
		self._plugin_manager = plugin_manager

		self._plugin_lifecycle_callbacks = defaultdict(list)
		self._logger = logging.getLogger(__name__)

		def wrap_plugin_event(lifecycle_event, new_handler):
			orig_handler = getattr(self._plugin_manager, "on_plugin_" + lifecycle_event)

			def handler(*args, **kwargs):
				if callable(orig_handler):
					orig_handler(*args, **kwargs)
				if callable(new_handler):
					new_handler(*args, **kwargs)

			return handler

		def on_plugin_event_factory(lifecycle_event):
			def on_plugin_event(name, plugin):
				self.on_plugin_event(lifecycle_event, name, plugin)
			return on_plugin_event

		for event in ("loaded", "unloaded", "enabled", "disabled"):
			wrap_plugin_event(event, on_plugin_event_factory(event))

	def on_plugin_event(self, event, name, plugin):
		for lifecycle_callback in self._plugin_lifecycle_callbacks[event]:
			lifecycle_callback(name, plugin)

	def add_callback(self, events, callback):
		if isinstance(events, (str, unicode)):
			events = [events]

		for event in events:
			self._plugin_lifecycle_callbacks[event].append(callback)

	def remove_callback(self, callback, events=None):
		if events is None:
			for event in self._plugin_lifecycle_callbacks:
				if callback in self._plugin_lifecycle_callbacks[event]:
					self._plugin_lifecycle_callbacks[event].remove(callback)
		else:
			if isinstance(events, (str, unicode)):
				events = [events]

			for event in events:
				if callback in self._plugin_lifecycle_callbacks[event]:
					self._plugin_lifecycle_callbacks[event].remove(callback)<|MERGE_RESOLUTION|>--- conflicted
+++ resolved
@@ -240,12 +240,7 @@
 		self._setup_heartbeat_logging()
 		pluginManager = self._plugin_manager
 
-<<<<<<< HEAD
 		# monkey patch some stuff
-		util.sockjs.fix_tornado5_compatibility()
-=======
-		# monkey patch a bunch of stuff
->>>>>>> 9c923be5
 		util.tornado.fix_json_encode()
 		util.flask.enable_additional_translations(additional_folders=[self._settings.getBaseFolder("translations")])
 
