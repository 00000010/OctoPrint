--- conflicted
+++ resolved
@@ -335,11 +335,7 @@
 
 			# only take the value from the cache if we are not required to refresh it from the wrapped function
 			if rv is not None and (not callable(refreshif) or not refreshif(rv)):
-<<<<<<< HEAD
 				logger.debug("Serving entry for {path} from cache (key: {key})".format(path=flask.request.path, key=cache_key))
-=======
-				logger.debug("Serving entry for {path} from cache".format(path=flask.request.path))
->>>>>>> c5c5383e
 				if not "X-From-Cache" in rv.headers:
 					rv.headers["X-From-Cache"] = "true"
 				return rv
@@ -390,11 +386,7 @@
 
 		self._lock = threading.RLock()
 		self._logger = logging.getLogger(__name__ + "." + self.__class__.__name__)
-<<<<<<< HEAD
-		self._update_timestamp = True
-=======
 		self._log_access = True
->>>>>>> c5c5383e
 
 	def record(self, data, unless=None):
 		if callable(unless) and unless():
@@ -409,19 +401,11 @@
 			self.add_data(request.path, entry_data)
 
 	@contextlib.contextmanager
-<<<<<<< HEAD
-	def disable_timestamp_update(self):
-		with self._lock:
-			self._update_timestamp = False
-			yield
-			self._update_timestamp = True
-=======
 	def disable_access_logging(self):
 		with self._lock:
 			self._log_access = False
 			yield
 			self._log_access = True
->>>>>>> c5c5383e
 
 	def clean_all_data(self, cleanup_function):
 		assert callable(cleanup_function)
@@ -523,14 +507,6 @@
 				import copy
 				to_persist = copy.deepcopy(data)
 				to_persist["_timestamp"] = time.time()
-<<<<<<< HEAD
-				self._logger.info("Adding entry for {} and {!r}".format(root, to_persist))
-			elif self._update_timestamp:
-				to_persist["_timestamp"] = time.time()
-				self._logger.debug("Updating timestamp for {} and {!r}".format(root, data))
-			else:
-				self._logger.debug("Not updating timestamp for {} and {!r}, currently flagged as disabled".format(root, data))
-=======
 				to_persist["_count"] = 1
 				self._logger.info("Adding entry for {} and {!r}".format(root, to_persist))
 			elif self._log_access:
@@ -539,7 +515,6 @@
 				self._logger.debug("Updating timestamp and counter for {} and {!r}".format(root, data))
 			else:
 				self._logger.debug("Not updating timestamp and counter for {} and {!r}, currently flagged as disabled".format(root, data))
->>>>>>> c5c5383e
 
 			self.set_data(root, [to_persist] + other)
 
