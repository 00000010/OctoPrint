--- conflicted
+++ resolved
@@ -504,11 +504,8 @@
 	else:
 		user = flask_login.current_user
 
-<<<<<<< HEAD
-	if user is not None and not user.is_anonymous():
-=======
+
 	if user is not None and not user.is_anonymous:
->>>>>>> 30e962b4
 		flask_principal.identity_changed.send(flask.current_app._get_current_object(), identity=flask_principal.Identity(user.get_id()))
 		if hasattr(user, "get_session"):
 			flask.session["usersession.id"] = user.get_session()
@@ -531,16 +528,10 @@
 					user = octoprint.server.userManager.login_user(user)
 					flask.session["usersession.id"] = user.get_session()
 					flask.g.user = user
-<<<<<<< HEAD
 
 					flask_login.login_user(user)
 					flask_principal.identity_changed.send(flask.current_app._get_current_object(), identity=flask_principal.Identity(user.get_id()))
 					return flask.jsonify(user)
-=======
-					flask_login.login_user(user)
-					flask_principal.identity_changed.send(flask.current_app._get_current_object(), identity=flask_principal.Identity(user.get_id()))
-					return flask.jsonify(user.asDict())
->>>>>>> 30e962b4
 		except:
 			logger = logging.getLogger(__name__)
 			logger.exception("Could not autologin user %s for networks %r" % (autologinAs, localNetworks))
@@ -1056,11 +1047,7 @@
 	"""
 
 	user = _get_flask_user_from_request(request)
-<<<<<<< HEAD
-	if user is None or not user.is_authenticated() or not user.hasPermission(permission):
-=======
-	if user is None or not user.is_authenticated or not user.is_admin:
->>>>>>> 30e962b4
+	if user is None or not user.is_authenticated or not user.hasPermission(permission):
 		raise tornado.web.HTTPError(403)
 
 @deprecated("admin_validator is deprecated, please use new permission_validator", since="")
@@ -1070,24 +1057,8 @@
 
 @deprecated("user_validator is deprecated, please use new permission_validator", since="")
 def user_validator(request):
-<<<<<<< HEAD
 	from octoprint.permissions import Permissions
 	return permission_validator(request, Permissions.user)
-=======
-	"""
-	Validates that the given request is made by an authenticated user, identified either by API key or existing Flask
-	session.
-
-	Must be executed in an existing Flask request context!
-
-	:param request: The Flask request object
-	"""
-
-	user = _get_flask_user_from_request(request)
-	if user is None or not user.is_authenticated:
-		raise tornado.web.HTTPError(403)
-
->>>>>>> 30e962b4
 
 def _get_flask_user_from_request(request):
 	"""
