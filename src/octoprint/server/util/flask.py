# coding=utf-8
from __future__ import absolute_import, division, print_function

from flask import make_response

__author__ = "Gina Häußge <osd@foosel.net>"
__license__ = 'GNU Affero General Public License http://www.gnu.org/licenses/agpl.html'
__copyright__ = "Copyright (C) 2014 The OctoPrint Project - Released under terms of the AGPLv3 License"

import tornado.web
import flask
import flask.json
import flask_login
import flask_principal
import flask_assets
import webassets.updater
import webassets.utils
import functools
import time
import uuid
import threading
import logging
import netaddr
import os
import collections

from octoprint.settings import settings
from octoprint.util import deprecated
import octoprint.server
import octoprint.access.users
import octoprint.plugin

from octoprint.util import DefaultOrderedDict
from octoprint.util.json import JsonEncoding
from octoprint.util.net import is_lan_address

from werkzeug.local import LocalProxy
from werkzeug.contrib.cache import BaseCache

from past.builtins import basestring

try:
	from os import scandir, walk
except ImportError:
	from scandir import scandir, walk

#~~ monkey patching

def enable_additional_translations(default_locale="en", additional_folders=None):
	import os
	from flask import _request_ctx_stack
	from babel import support, Locale
	import flask_babel

	if additional_folders is None:
		additional_folders = []

	logger = logging.getLogger(__name__)

	def fixed_list_translations(self):
		"""Returns a list of all the locales translations exist for.  The
		list returned will be filled with actual locale objects and not just
		strings.
		"""
		def list_translations(dirname):
			if not os.path.isdir(dirname):
				return []
			result = []
			for entry in scandir(dirname):
				locale_dir = os.path.join(entry.path, 'LC_MESSAGES')
				if not os.path.isdir(locale_dir):
					continue
				if filter(lambda x: x.name.endswith('.mo'), scandir(locale_dir)):
					result.append(Locale.parse(entry.name))
			return result

		dirs = additional_folders + [os.path.join(self.app.root_path, 'translations')]

		# translations from plugins
		plugins = octoprint.plugin.plugin_manager().enabled_plugins
		for name, plugin in plugins.items():
			plugin_translation_dir = os.path.join(plugin.location, 'translations')
			if not os.path.isdir(plugin_translation_dir):
				continue
			dirs.append(plugin_translation_dir)

		result = [Locale.parse(default_locale)]

		for dir in dirs:
			result += list_translations(dir)
		return result

	def fixed_get_translations():
		"""Returns the correct gettext translations that should be used for
		this request.  This will never fail and return a dummy translation
		object if used outside of the request or if a translation cannot be
		found.
		"""
		ctx = _request_ctx_stack.top
		if ctx is None:
			return None
		translations = getattr(ctx, 'babel_translations', None)
		if translations is None:
			locale = flask_babel.get_locale()
			translations = support.Translations()

			if str(locale) != default_locale:
				# plugin translations
				plugins = octoprint.plugin.plugin_manager().enabled_plugins
				for name, plugin in plugins.items():
					dirs = map(lambda x: os.path.join(x, "_plugins", name), additional_folders) + [os.path.join(plugin.location, 'translations')]
					for dirname in dirs:
						if not os.path.isdir(dirname):
							continue

						try:
							plugin_translations = support.Translations.load(dirname, [locale])
						except:
							logger.exception("Error while trying to load translations for plugin {name}".format(**locals()))
						else:
							if isinstance(plugin_translations, support.Translations):
								translations = translations.merge(plugin_translations)
								logger.debug("Using translation plugin folder {dirname} from plugin {name} for locale {locale}".format(**locals()))
								break
					else:
						logger.debug("No translations for locale {locale} from plugin {name}".format(**locals()))

				# core translations
				dirs = additional_folders + [os.path.join(ctx.app.root_path, 'translations')]
				for dirname in dirs:
					core_translations = support.Translations.load(dirname, [locale])
					if isinstance(core_translations, support.Translations):
						logger.debug("Using translation core folder {dirname} for locale {locale}".format(**locals()))
						break
				else:
					logger.debug("No translations for locale {} in core folders".format(locale))
				translations = translations.merge(core_translations)

			ctx.babel_translations = translations
		return translations

	flask_babel.Babel.list_translations = fixed_list_translations
	flask_babel.get_translations = fixed_get_translations

def fix_webassets_cache():
	from webassets import cache

	error_logger = logging.getLogger(__name__ + ".fix_webassets_cache")

	def fixed_set(self, key, data):
		import os
		import tempfile
		import pickle
		import shutil

		if not os.path.exists(self.directory):
			error_logger.warn("Cache directory {} doesn't exist, not going "
			                  "to attempt to write cache file".format(self.directory))

		md5 = '%s' % cache.make_md5(self.V, key)
		filename = os.path.join(self.directory, md5)
		fd, temp_filename = tempfile.mkstemp(prefix='.' + md5,
		                                     dir=self.directory)
		try:
			with os.fdopen(fd, 'wb') as f:
				pickle.dump(data, f)
				f.flush()
			shutil.move(temp_filename, filename)
		except:
			os.remove(temp_filename)
			raise

	def fixed_get(self, key):
		import os
		import errno
		import warnings
		from webassets.cache import make_md5

		if not os.path.exists(self.directory):
			error_logger.warn("Cache directory {} doesn't exist, not going "
			                  "to attempt to read cache file".format(self.directory))
			return None

		try:
			hash = make_md5(self.V, key)
		except IOError as e:
			if e.errno != errno.ENOENT:
				raise
			return None

		filename = os.path.join(self.directory, '%s' % hash)
		try:
			f = open(filename, 'rb')
		except IOError as e:
			if e.errno != errno.ENOENT:
				error_logger.exception("Got an exception while trying to open webasset file {}".format(filename))
			return None
		try:
			result = f.read()
		finally:
			f.close()

		unpickled = webassets.cache.safe_unpickle(result)
		if unpickled is None:
			warnings.warn('Ignoring corrupted cache file %s' % filename)
		return unpickled

	cache.FilesystemCache.set = fixed_set
	cache.FilesystemCache.get = fixed_get

def fix_webassets_filtertool():
	from webassets.merge import FilterTool, log, MemoryHunk

	error_logger = logging.getLogger(__name__ + ".fix_webassets_filtertool")

	def fixed_wrap_cache(self, key, func):
		"""Return cache value ``key``, or run ``func``.
		"""
		if self.cache:
			if not self.no_cache_read:
				log.debug('Checking cache for key %s', key)
				content = self.cache.get(key)
				if not content in (False, None):
					log.debug('Using cached result for %s', key)
					return MemoryHunk(content)

		try:
			content = func().getvalue()
			if self.cache:
				try:
					log.debug('Storing result in cache with key %s', key,)
					self.cache.set(key, content)
				except:
					error_logger.exception("Got an exception while trying to save file to cache, not caching")
			return MemoryHunk(content)
		except:
			error_logger.exception("Got an exception while trying to apply filter, ignoring file")
			return MemoryHunk(u"")

	FilterTool._wrap_cache = fixed_wrap_cache

def fix_flask_login_remote_address():
	def fixed_get_remote_addr():
		"""Backported from https://github.com/maxcountryman/flask-login/pull/217"""

		from flask import request
		address = request.headers.get('X-Forwarded-For', request.remote_addr)
		if address is not None:
			# An 'X-Forwarded-For' header includes a comma separated list of the
			# addresses, the first address being the actual remote address.
			address = address.encode('utf-8').split(b',')[0].strip()
		return address

	flask_login._get_remote_addr = fixed_get_remote_addr

def fix_flask_jsonify():
	def fixed_jsonify(*args, **kwargs):
		"""Backported from https://github.com/pallets/flask/blob/7e714bd28b6e96d82b2848b48cf8ff48b517b09b/flask/json/__init__.py#L257"""
		from flask.json import current_app, dumps

		indent = None
		separators = (',', ':')

		if current_app.config['JSONIFY_PRETTYPRINT_REGULAR'] or current_app.debug:
			indent = 2
			separators = (', ', ': ')

		if args and kwargs:
			raise TypeError('jsonify() behavior undefined when passed both args and kwargs')
		elif len(args) == 1:  # single args are passed directly to dumps()
			data = args[0]
		else:
			data = args or kwargs

		return current_app.response_class(
			dumps(data, indent=indent, separators=separators) + '\n',
			mimetype='application/json'
		)

	flask.jsonify = fixed_jsonify

#~~ WSGI environment wrapper for reverse proxying

class ReverseProxiedEnvironment(object):

	@staticmethod
	def to_header_candidates(values):
		if values is None:
			return []
		if not isinstance(values, (list, tuple)):
			values = [values]
		to_wsgi_format = lambda header: "HTTP_" + header.upper().replace("-", "_")
		return list(map(to_wsgi_format, values))

	@staticmethod
	def valid_ip(address):
		import netaddr
		try:
			netaddr.IPAddress(address)
			return True
		except:
			return False

	def __init__(self,
	             header_prefix=None,
	             header_scheme=None,
	             header_host=None,
	             header_server=None,
	             header_port=None,
	             prefix=None,
	             scheme=None,
	             host=None,
	             server=None,
	             port=None):

		# sensible defaults
		if header_prefix is None:
			header_prefix = ["x-script-name"]
		if header_scheme is None:
			header_scheme = ["x-forwarded-proto", "x-scheme"]
		if header_host is None:
			header_host = ["x-forwarded-host"]
		if header_server is None:
			header_server = ["x-forwarded-server"]
		if header_port is None:
			header_port = ["x-forwarded-port"]

		# header candidates
		self._headers_prefix = self.to_header_candidates(header_prefix)
		self._headers_scheme = self.to_header_candidates(header_scheme)
		self._headers_host = self.to_header_candidates(header_host)
		self._headers_server = self.to_header_candidates(header_server)
		self._headers_port = self.to_header_candidates(header_port)

		# fallback prefix & scheme & host from config
		self._fallback_prefix = prefix
		self._fallback_scheme = scheme
		self._fallback_host = host
		self._fallback_server = server
		self._fallback_port = port

	def __call__(self, environ):
		def retrieve_header(header_type):
			candidates = getattr(self, "_headers_" + header_type, [])
			fallback = getattr(self, "_fallback_" + header_type, None)

			for candidate in candidates:
				value = environ.get(candidate, None)
				if value is not None:
					return value
			else:
				return fallback

		def host_to_server_and_port(host, scheme):
			if host is None:
				return None, None

			default_port = "443" if scheme == "https" else "80"
			host = host.strip()

			if ":" in host:
				# we might have an ipv6 address here, or a port, or both

				if host[0] == "[":
					# that looks like an ipv6 address with port, e.g. [fec1::1]:80
					address_end = host.find("]")
					if address_end == -1:
						# no ], that looks like a seriously broken address
						return None, None

					# extract server ip, skip enclosing [ and ]
					server = host[1:address_end]
					tail = host[address_end + 1:]

					# now check if there's also a port
					if len(tail) and tail[0] == ":":
						# port included as well
						port = tail[1:]
					else:
						# no port, use default one
						port = default_port

				elif self.__class__.valid_ip(host):
					# ipv6 address without port
					server = host
					port = default_port

				else:
					# ipv4 address with port
					server, port = host.rsplit(":", 1)

			else:
				server = host
				port = default_port

			return server, port

		# determine prefix
		prefix = retrieve_header("prefix")
		if prefix is not None:
			environ["SCRIPT_NAME"] = prefix
			path_info = environ["PATH_INFO"]
			if path_info.startswith(prefix):
				environ["PATH_INFO"] = path_info[len(prefix):]

		# determine scheme
		scheme = retrieve_header("scheme")
		if scheme is not None and "," in scheme:
			# Scheme might be something like "https,https" if doubly-reverse-proxied
			# without stripping original scheme header first, make sure to only use
			# the first entry in such a case. See #1391.
			scheme, _ = map(lambda x: x.strip(), scheme.split(",", 1))
		if scheme is not None:
			environ["wsgi.url_scheme"] = scheme

		# determine host
		url_scheme = environ["wsgi.url_scheme"]
		host = retrieve_header("host")
		if host is not None:
			# if we have a host, we take server_name and server_port from it
			server, port = host_to_server_and_port(host, url_scheme)
			environ["HTTP_HOST"] = host
			environ["SERVER_NAME"] = server
			environ["SERVER_PORT"] = port

		elif environ.get("HTTP_HOST", None) is not None:
			# if we have a Host header, we use that and make sure our server name and port properties match it
			host = environ["HTTP_HOST"]
			server, port = host_to_server_and_port(host, url_scheme)
			environ["SERVER_NAME"] = server
			environ["SERVER_PORT"] = port

		else:
			# else we take a look at the server and port headers and if we have
			# something there we derive the host from it

			# determine server - should usually not be used
			server = retrieve_header("server")
			if server is not None:
				environ["SERVER_NAME"] = server

			# determine port - should usually not be used
			port = retrieve_header("port")
			if port is not None:
				environ["SERVER_PORT"] = port

			# reconstruct host header
			if url_scheme == "http" and environ["SERVER_PORT"] == "80" or url_scheme == "https" and environ["SERVER_PORT"] == "443":
				# default port for scheme, can be skipped
				environ["HTTP_HOST"] = environ["SERVER_NAME"]
			else:
				server_name_component = environ["SERVER_NAME"]
				if ":" in server_name_component and self.__class__.valid_ip(server_name_component):
					# this is an ipv6 address, we need to wrap that in [ and ] before appending the port
					server_name_component = "[" + server_name_component + "]"

				environ["HTTP_HOST"] = server_name_component + ":" + environ["SERVER_PORT"]

		# call wrapped app with rewritten environment
		return environ

#~~ request and response versions

from werkzeug.wrappers import cached_property

class OctoPrintFlaskRequest(flask.Request):
	environment_wrapper = staticmethod(lambda x: x)

	def __init__(self, environ, *args, **kwargs):
		# apply environment wrapper to provided WSGI environment
		flask.Request.__init__(self, self.environment_wrapper(environ), *args, **kwargs)

	@cached_property
	def cookies(self):
		# strip cookie_suffix from all cookies in the request, return result
		cookies = flask.Request.cookies.__get__(self)

		result = dict()
		desuffixed = dict()
		for key, value in cookies.items():
			if key.endswith(self.cookie_suffix):
				desuffixed[key[:-len(self.cookie_suffix)]] = value
			else:
				result[key] = value

		result.update(desuffixed)
		return result

	@cached_property
	def server_name(self):
		"""Short cut to the request's server name header"""
		return self.environ.get("SERVER_NAME")

	@cached_property
	def server_port(self):
		"""Short cut to the request's server port header"""
		return self.environ.get("SERVER_PORT")

	@cached_property
	def cookie_suffix(self):
		"""
		Request specific suffix for set and read cookies

		We need this because cookies are not port-specific and we don't want to overwrite our
		session and other cookies from one OctoPrint instance on our machine with those of another
		one who happens to listen on the same address albeit a different port or script root.
		"""
		result = "_P" + self.server_port
		if self.script_root:
			return result + "_R" + self.script_root.replace("/", "|")
		return result


class OctoPrintFlaskResponse(flask.Response):
	def set_cookie(self, key, *args, **kwargs):
		# restrict cookie path to script root
		kwargs["path"] = flask.request.script_root + kwargs.get("path", "/")

		# add request specific cookie suffix to name
		flask.Response.set_cookie(self, key + flask.request.cookie_suffix, *args, **kwargs)

	def delete_cookie(self, key, path='/', domain=None):
		flask.Response.delete_cookie(self, key, path=path, domain=domain)

		# we also still might have a cookie left over from before we started prefixing, delete that manually
		# without any pre processing (no path prefix, no key suffix)
		flask.Response.set_cookie(self, key, expires=0, max_age=0, path=path, domain=domain)


class OctoPrintSessionInterface(flask.sessions.SecureCookieSessionInterface):

	def save_session(self, app, session, response):
		if flask.g.get("login_via_apikey", False):
			return
		return super(OctoPrintSessionInterface, self).save_session(app, session, response)


#~~ passive login helper

_cached_local_networks = None
def _local_networks():
	global _cached_local_networks

	if _cached_local_networks is None:
		logger = logging.getLogger(__name__)
		local_networks = netaddr.IPSet([])
		for entry in settings().get(["accessControl", "localNetworks"]):
			network = netaddr.IPNetwork(entry)
			local_networks.add(network)
			logger.debug("Added network {} to localNetworks".format(network))

			if network.version == 4:
				network_v6 = network.ipv6()
				local_networks.add(network_v6)
				logger.debug("Also added v6 representation of v4 network {} = {} to localNetworks".format(network, network_v6))

		_cached_local_networks = local_networks

	return _cached_local_networks

def passive_login():
<<<<<<< HEAD
	user = flask_login.current_user
=======
	logger = logging.getLogger(__name__)

	if octoprint.server.userManager.enabled:
		user = octoprint.server.userManager.login_user(flask_login.current_user)
	else:
		user = flask_login.current_user
>>>>>>> 904b3c6c

	remote_address = get_remote_address(flask.request)
	ip_check_enabled = settings().getBoolean(["server", "ipCheck", "enabled"])
	ip_check_trusted = settings().get(["server", "ipCheck", "trustedSubnets"])

	if isinstance(user, LocalProxy):
		# noinspection PyProtectedMember
		user = user._get_current_object()

<<<<<<< HEAD
	def login(u):
		# login known user
		if not u.is_anonymous:
			u = octoprint.server.userManager.login_user(u)
		flask_login.login_user(u)
		flask_principal.identity_changed.send(flask.current_app._get_current_object(),
		                                      identity=flask_principal.Identity(u.get_id()))
		if hasattr(u, "session"):
			flask.session["usersession.id"] = u.session
		flask.g.user = u
		return u

	if user is not None and user.is_active:
		# login known user
		logging.getLogger(__name__).info("Passively logging in user {} from {}".format(user.get_id(), remoteAddr))
		user = login(user)
=======
		logger.info("Passively logging in user {} from {}".format(user.get_id(), remote_address))

		response = user.asDict()
		response["_is_external_client"] = ip_check_enabled and not is_lan_address(remote_address,
		                                                                          additional_private=ip_check_trusted)
		return flask.jsonify(response)
>>>>>>> 904b3c6c

	elif settings().getBoolean(["accessControl", "autologinLocal"]) \
			and settings().get(["accessControl", "autologinAs"]) is not None \
			and settings().get(["accessControl", "localNetworks"]) is not None:

		autologin_as = settings().get(["accessControl", "autologinAs"])
		local_networks = _local_networks()
		logger.debug("Checking if remote address {} is in localNetworks ({!r})".format(remote_address, local_networks))

		try:
<<<<<<< HEAD
			if netaddr.IPAddress(remoteAddr) in localNetworks:
				autologin_user = octoprint.server.userManager.find_user(autologinAs)
				if autologin_user is not None and user.is_active:
					autologin_user = octoprint.server.userManager.login_user(autologin_user)

					logging.getLogger(__name__).info("Passively logging in user {} from {} via autologin".format(user.get_id(), remoteAddr))
					user = login(autologin_user)
=======
			if netaddr.IPAddress(remote_address) in local_networks:
				user = octoprint.server.userManager.findUser(autologin_as)
				if user is not None and user.is_active():
					user = octoprint.server.userManager.login_user(user)
					flask.session["usersession.id"] = user.session
					flask.g.user = user
					flask_login.login_user(user)
					flask_principal.identity_changed.send(flask.current_app._get_current_object(),
					                                      identity=flask_principal.Identity(user.get_id()))

					logger.info("Passively logging in user {} from {} via autologin".format(user.get_id(),
					                                                                        remote_address))

					response = user.asDict()
					response["_is_external_client"] = ip_check_enabled and not is_lan_address(remote_address,
					                                                                          additional_private=ip_check_trusted)
					return flask.jsonify(response)
>>>>>>> 904b3c6c
		except:
			logger.exception("Could not autologin user {} for networks {}".format(autologin_as, localNetworks))

	response = user.as_dict()
	response["_is_external_client"] = ipCheckEnabled and not is_lan_address(remoteAddr,
	                                                                        additional_private=ipCheckTrusted)
	return flask.jsonify(response)


#~~ cache decorator for cacheable views

class LessSimpleCache(BaseCache):
	"""
	Slightly improved version of :class:`SimpleCache`.

	Setting ``default_timeout`` or ``timeout`` to ``-1`` will have no timeout be applied at all.
	"""

	def __init__(self, threshold=500, default_timeout=300):
		BaseCache.__init__(self, default_timeout=default_timeout)
		self._mutex = threading.RLock()
		self._cache = {}
		self._bypassed = set()
		self.clear = self._cache.clear
		self._threshold = threshold

	def _prune(self):
		if self.over_threshold():
			now = time.time()
			for idx, (key, (expires, _)) in enumerate(self._cache.items()):
				if expires is not None and expires <= now or idx % 3 == 0:
					with self._mutex:
						self._cache.pop(key, None)

	def get(self, key):
		import pickle
		now = time.time()
		with self._mutex:
			expires, value = self._cache.get(key, (0, None))
		if expires is None or expires > now:
			return pickle.loads(value)

	def set(self, key, value, timeout=None):
		import pickle

		with self._mutex:
			self._prune()
			self._cache[key] = (self.calculate_timeout(timeout=timeout),
								pickle.dumps(value, pickle.HIGHEST_PROTOCOL))
			if key in self._bypassed:
				self._bypassed.remove(key)

	def add(self, key, value, timeout=None):
		with self._mutex:
			self.set(key, value, timeout=None)
			self._cache.setdefault(key, self._cache[key])

	def delete(self, key):
		with self._mutex:
			self._cache.pop(key, None)

	def calculate_timeout(self, timeout=None):
		if timeout is None:
			timeout = self.default_timeout
		if timeout is -1:
			return None
		return time.time() + timeout

	def over_threshold(self):
		if self._threshold is None:
			return False
		with self._mutex:
			return len(self._cache) > self._threshold

	def __getitem__(self, key):
		return self.get(key)

	def __setitem__(self, key, value):
		return self.set(key, value)

	def __delitem__(self, key):
		return self.delete(key)

	def __contains__(self, key):
		with self._mutex:
			return key in self._cache

	def set_bypassed(self, key):
		with self._mutex:
			self._bypassed.add(key)

	def is_bypassed(self, key):
		with self._mutex:
			return key in self._bypassed

_cache = LessSimpleCache()

def cached(timeout=5 * 60, key=lambda: "view:%s" % flask.request.path, unless=None, refreshif=None, unless_response=None):
	def decorator(f):
		@functools.wraps(f)
		def decorated_function(*args, **kwargs):
			logger = logging.getLogger(__name__)

			cache_key = key()

			def f_with_duration(*args, **kwargs):
				start_time = time.time()
				try:
					return f(*args, **kwargs)
				finally:
					elapsed = time.time() - start_time
					logger.debug(
						"Needed {elapsed:.2f}s to render {path} (key: {key})".format(elapsed=elapsed,
						                                                             path=flask.request.path,
						                                                             key=cache_key))

			# bypass the cache if "unless" condition is true
			if callable(unless) and unless():
				logger.debug("Cache for {path} bypassed, calling wrapped function".format(path=flask.request.path))
				_cache.set_bypassed(cache_key)
				return f_with_duration(*args, **kwargs)

			# also bypass the cache if it's disabled completely
			if not settings().getBoolean(["devel", "cache", "enabled"]):
				logger.debug("Cache for {path} disabled, calling wrapped function".format(path=flask.request.path))
				_cache.set_bypassed(cache_key)
				return f_with_duration(*args, **kwargs)

			rv = _cache.get(cache_key)

			# only take the value from the cache if we are not required to refresh it from the wrapped function
			if rv is not None and (not callable(refreshif) or not refreshif(rv)):
				logger.debug("Serving entry for {path} from cache (key: {key})".format(path=flask.request.path, key=cache_key))
				if not "X-From-Cache" in rv.headers:
					rv.headers["X-From-Cache"] = "true"
				return rv

			# get value from wrapped function
			logger.debug("No cache entry or refreshing cache for {path} (key: {key}), calling wrapped function".format(path=flask.request.path, key=cache_key))
			rv = f_with_duration(*args, **kwargs)

			# do not store if the "unless_response" condition is true
			if callable(unless_response) and unless_response(rv):
				logger.debug("Not caching result for {path} (key: {key}), bypassed".format(path=flask.request.path, key=cache_key))
				_cache.set_bypassed(cache_key)
				return rv

			# store it in the cache
			_cache.set(cache_key, rv, timeout=timeout)

			return rv

		return decorated_function

	return decorator

def is_in_cache(key=lambda: "view:%s" % flask.request.path):
	if callable(key):
		key = key()
	return key in _cache

def is_cache_bypassed(key=lambda: "view:%s" % flask.request.path):
	if callable(key):
		key = key()
	return _cache.is_bypassed(key)

def cache_check_headers():
	return "no-cache" in flask.request.cache_control or "no-cache" in flask.request.pragma

def cache_check_response_headers(response):
	if not isinstance(response, flask.Response):
		return False

	headers = response.headers

	if "Cache-Control" in headers and "no-cache" in headers["Cache-Control"]:
		return True

	if "Pragma" in headers and "no-cache" in headers["Pragma"]:
		return True

	if "Expires" in headers and headers["Expires"] in ("0", "-1"):
		return True

	return False

def cache_check_status_code(response, valid):
	if not isinstance(response, flask.Response):
		return False

	if callable(valid):
		return not valid(response.status_code)
	else:
		return response.status_code not in valid

class PreemptiveCache(object):

	def __init__(self, cachefile):
		self.cachefile = cachefile
		self.environment = None

		self._logger = logging.getLogger(__name__ + "." + self.__class__.__name__)

		self._lock = threading.RLock()

	def record(self, data, unless=None, root=None):
		if callable(unless) and unless():
			return

		entry_data = data
		if callable(entry_data):
			entry_data = entry_data()

		if entry_data is not None:
			if root is None:
				from flask import request
				root = request.path
			self.add_data(root, entry_data)

	def has_record(self, data, root=None):
		if callable(data):
			data = data()

		if data is None:
			return False

		if root is None:
			from flask import request
			root = request.path

		all_data = self.get_data(root)
		for existing in all_data:
			if self._compare_data(data, existing):
				return True

		return False

	def clean_all_data(self, cleanup_function):
		assert callable(cleanup_function)

		with self._lock:
			all_data = self.get_all_data()
			for root, entries in all_data.items():
				old_count = len(entries)
				entries = cleanup_function(root, entries)
				if not entries:
					del all_data[root]
					self._logger.debug("Removed root {} from preemptive cache".format(root))
				elif len(entries) < old_count:
					all_data[root] = entries
					self._logger.debug("Removed {} entries from preemptive cache for root {}".format(old_count - len(entries), root))
			self.set_all_data(all_data)

		return all_data

	def get_all_data(self):
		import yaml

		cache_data = None
		with self._lock:
			try:
				with open(self.cachefile, "r") as f:
					cache_data = yaml.safe_load(f)
			except IOError as e:
				import errno
				if e.errno != errno.ENOENT:
					raise
			except:
				self._logger.exception("Error while reading {}".format(self.cachefile))

		if cache_data is None:
			cache_data = dict()

		return cache_data

	def get_data(self, root):
		cache_data = self.get_all_data()
		return cache_data.get(root, dict())

	def set_all_data(self, data):
		from octoprint.util import atomic_write
		import yaml

		with self._lock:
			try:
				with atomic_write(self.cachefile, "wb", max_permissions=0o666) as handle:
					yaml.safe_dump(data, handle,default_flow_style=False, indent=4, allow_unicode=True)
			except:
				self._logger.exception("Error while writing {}".format(self.cachefile))

	def set_data(self, root, data):
		with self._lock:
			all_data = self.get_all_data()
			all_data[root] = data
			self.set_all_data(all_data)

	def add_data(self, root, data):
		def split_matched_and_unmatched(entry, entries):
			matched = []
			unmatched = []

			for e in entries:
				if self._compare_data(e, entry):
					matched.append(e)
				else:
					unmatched.append(e)

			return matched, unmatched

		with self._lock:
			cache_data = self.get_all_data()

			if not root in cache_data:
				cache_data[root] = []

			existing, other = split_matched_and_unmatched(data, cache_data[root])

			def get_newest(entries):
				result = None
				for entry in entries:
					if "_timestamp" in entry and (result is None or ("_timestamp" in entry and result["_timestamp"] < entry["_timestamp"])):
						result = entry
				return result

			to_persist = get_newest(existing)
			if not to_persist:
				import copy
				to_persist = copy.deepcopy(data)
				to_persist["_timestamp"] = time.time()
				to_persist["_count"] = 1
				self._logger.info("Adding entry for {} and {!r}".format(root, to_persist))
			else:
				to_persist["_timestamp"] = time.time()
				to_persist["_count"] = to_persist.get("_count", 0) + 1
				self._logger.debug("Updating timestamp and counter for {} and {!r}".format(root, data))

			self.set_data(root, [to_persist] + other)

	def _compare_data(self, a, b):
		from octoprint.util import dict_filter

		def strip_ignored(d):
			return dict_filter(d, lambda k, v: not k.startswith("_"))

		return set(strip_ignored(a).items()) == set(strip_ignored(b).items())


def preemptively_cached(cache, data, unless=None):
	def decorator(f):
		@functools.wraps(f)
		def decorated_function(*args, **kwargs):
			cache.record(data, unless=unless)
			return f(*args, **kwargs)
		return decorated_function
	return decorator


def etagged(etag):
	def decorator(f):
		@functools.wraps(f)
		def decorated_function(*args, **kwargs):
			rv = f(*args, **kwargs)
			if isinstance(rv, flask.Response):
				result = etag
				if callable(result):
					result = result(rv)
				if result:
					rv.set_etag(result)
			return rv
		return decorated_function
	return decorator


def lastmodified(date):
	def decorator(f):
		@functools.wraps(f)
		def decorated_function(*args, **kwargs):
			rv = f(*args, **kwargs)
			if not "Last-Modified" in rv.headers:
				result = date
				if callable(result):
					result = result(rv)

				if not isinstance(result, basestring):
					from werkzeug.http import http_date
					result = http_date(result)

				if result:
					rv.headers["Last-Modified"] = result
			return rv
		return decorated_function
	return decorator


def conditional(condition, met):
	def decorator(f):
		@functools.wraps(f)
		def decorated_function(*args, **kwargs):
			if callable(condition) and condition():
				# condition has been met, return met-response
				rv = met
				if callable(met):
					rv = met()
				return rv

			# condition hasn't been met, call decorated function
			return f(*args, **kwargs)
		return decorated_function
	return decorator


def with_revalidation_checking(etag_factory=None,
                               lastmodified_factory=None,
                               condition=None,
                               unless=None):
	if etag_factory is None:
		def etag_factory(lm=None):
			return None

	if lastmodified_factory is None:
		def lastmodified_factory():
			return None

	if condition is None:
		def condition(lm=None, etag=None):
			if lm is None:
				lm = lastmodified_factory()

			if etag is None:
				etag = etag_factory(lm=lm)

			return check_lastmodified(lm) and check_etag(etag)

	if unless is None:
		def unless():
			return False

	def decorator(f):
		@functools.wraps(f)
		def decorated_function(*args, **kwargs):
			lm = lastmodified_factory()
			etag = etag_factory(lm)

			if condition(lm, etag) and not unless():
				return make_response("Not Modified", 304)

			# generate response
			response = f(*args, **kwargs)

			# set etag header if not already set
			if etag and response.get_etag()[0] is None:
				response.set_etag(etag)

			# set last modified header if not already set
			if lm and response.headers.get("Last-Modified", None) is None:
				if not isinstance(lm, basestring):
					from werkzeug.http import http_date
					lm = http_date(lm)
				response.headers["Last-Modified"] = lm

			response = add_no_max_age_response_headers(response)
			return response
		return decorated_function
	return decorator


def check_etag(etag):
	if etag is None:
		return False

	return flask.request.method in ("GET", "HEAD") and \
	       flask.request.if_none_match is not None and \
	       etag in flask.request.if_none_match


def check_lastmodified(lastmodified):
	if lastmodified is None:
		return False

	from datetime import datetime
	if isinstance(lastmodified, (int, long, float, complex)):
		lastmodified = datetime.fromtimestamp(lastmodified).replace(microsecond=0)

	if not isinstance(lastmodified, datetime):
		raise ValueError("lastmodified must be a datetime or float or int instance but, got {} instead".format(lastmodified.__class__))

	return flask.request.method in ("GET", "HEAD") and \
	       flask.request.if_modified_since is not None and \
	       lastmodified >= flask.request.if_modified_since


def add_non_caching_response_headers(response):
	response.headers["Cache-Control"] = "no-store, no-cache, must-revalidate, post-check=0, pre-check=0, max-age=0"
	response.headers["Pragma"] = "no-cache"
	response.headers["Expires"] = "-1"
	return response


def add_no_max_age_response_headers(response):
	response.headers["Cache-Control"] = "max-age=0"
	return response


#~~ access validators for use with tornado

def permission_validator(request, permission):
	"""
	Validates that the given request is made by an authorized user, identified either by API key or existing Flask
	session.

	Must be executed in an existing Flask request context!

	:param request: The Flask request object
	:param request: The required permission
	"""

	user = get_flask_user_from_request(request)
	if user is None or not user.is_authenticated or not user.has_permission(permission):
		raise tornado.web.HTTPError(403)

@deprecated("admin_validator is deprecated, please use new permission_validator", since="")
def admin_validator(request):
	from octoprint.access.permissions import Permissions
	return permission_validator(request, Permissions.ADMIN)

@deprecated("user_validator is deprecated, please use new permission_validator", since="")
def user_validator(request):
	return True

def get_flask_user_from_request(request):
	"""
	Retrieves the current flask user from the request context. Uses API key if available, otherwise the current
	user session if available.

	:param request: flask request from which to retrieve the current user
	:return: the user or None if no user could be determined
	"""
	import octoprint.server.util
	import flask_login
	from octoprint.settings import settings

	user = None

	apikey = octoprint.server.util.get_api_key(request)
	if settings().getBoolean(["api", "enabled"]) and apikey is not None:
		user = octoprint.server.util.get_user_for_apikey(apikey)

	if user is None:
		user = flask_login.current_user

	return user


def redirect_to_tornado(request, target, code=302):
	"""
	Redirects from flask to tornado, flask request context must exist.

	:param request:
	:param target:
	:param code:
	:return:
	"""

	import flask

	requestUrl = request.url
	appBaseUrl = requestUrl[:requestUrl.find(flask.url_for("index") + "api")]

	redirectUrl = appBaseUrl + target
	if "?" in requestUrl:
		fragment = requestUrl[requestUrl.rfind("?"):]
		redirectUrl += fragment
	return flask.redirect(redirectUrl, code=code)


def restricted_access(func):
	"""
	This combines :py:func:`no_firstrun_access` and ``login_required``.
	"""
	@functools.wraps(func)
	def decorated_view(*args, **kwargs):
		return no_firstrun_access(flask_login.login_required(func))(*args, **kwargs)
	return decorated_view


def no_firstrun_access(func):
	"""
	If you decorate a view with this, it will ensure that first setup has been
	done for OctoPrint's Access Control.

	If OctoPrint's Access Control has not been setup yet (indicated by the "firstRun"
	flag from the settings being set to True and the userManager not indicating
	that it's user database has been customized from default), the decorator
	will cause a HTTP 403 status code to be returned by the decorated resource.
	"""
	@functools.wraps(func)
	def decorated_view(*args, **kwargs):
		# if OctoPrint hasn't been set up yet, abort
		if settings().getBoolean(["server", "firstRun"]) and settings().getBoolean(["accessControl", "enabled"]) and (octoprint.server.userManager is None or not octoprint.server.userManager.hasBeenCustomized()):
			return flask.make_response("OctoPrint isn't setup yet", 403)
		return func(*args, **kwargs)

	return decorated_view


def firstrun_only_access(func):
	"""
	If you decorate a view with this, it will ensure that first setup has _not_ been
	done for OctoPrint's Access Control. Otherwise it
	will cause a HTTP 403 status code to be returned by the decorated resource.
	"""
	@functools.wraps(func)
	def decorated_view(*args, **kwargs):
		# if OctoPrint has been set up yet, abort
		if settings().getBoolean(["server", "firstRun"]) and (octoprint.server.userManager is None or not octoprint.server.userManager.has_been_customized()):
			return func(*args, **kwargs)
		else:
			return flask.make_response("OctoPrint is already setup, this resource is not longer available.", 403)

	return decorated_view


class AppSessionManager(object):

	VALIDITY_UNVERIFIED = 1 * 60 # 1 minute
	VALIDITY_VERIFIED = 2 * 60 * 60 # 2 hours

	def __init__(self):
		self._sessions = dict()
		self._oldest = None
		self._mutex = threading.RLock()

		self._logger = logging.getLogger(__name__)

	def create(self):
		self._clean_sessions()

		key = ''.join('%02X' % ord(z) for z in uuid.uuid4().bytes)
		created = time.time()
		valid_until = created + self.__class__.VALIDITY_UNVERIFIED

		with self._mutex:
			self._sessions[key] = (created, False, valid_until)
		return key, valid_until

	def remove(self, key):
		with self._mutex:
			if not key in self._sessions:
				return
			del self._sessions[key]

	def verify(self, key):
		self._clean_sessions()

		if not key in self._sessions:
			return False

		with self._mutex:
			created, verified, _ = self._sessions[key]
			if verified:
				return False

			valid_until = created + self.__class__.VALIDITY_VERIFIED
			self._sessions[key] = created, True, created + self.__class__.VALIDITY_VERIFIED

		return key, valid_until

	def validate(self, key):
		self._clean_sessions()
		return key in self._sessions and self._sessions[key][1]

	def _clean_sessions(self):
		if self._oldest is not None and self._oldest > time.time():
			return

		with self._mutex:
			self._oldest = None
			for key, value in self._sessions.items():
				created, verified, valid_until = value
				if not verified:
					valid_until = created + self.__class__.VALIDITY_UNVERIFIED

				if valid_until < time.time():
					del self._sessions[key]
				elif self._oldest is None or valid_until < self._oldest:
					self._oldest = valid_until

			self._logger.debug("App sessions after cleanup: %r" % self._sessions)


def get_remote_address(request):
	forwardedFor = request.headers.get("X-Forwarded-For", None)
	if forwardedFor is not None:
		return forwardedFor.split(",")[0]
	return request.remote_addr


def get_json_command_from_request(request, valid_commands):
	content_type = request.headers.get("Content-Type", None)
	if content_type is None or not "application/json" in content_type:
		return None, None, make_response("Expected content-type JSON", 400)

	data = request.get_json()
	if data is None:
		return None, None, make_response("Malformed JSON body or wrong content-type in request", 400)
	if not "command" in data.keys() or not data["command"] in valid_commands.keys():
		return None, None, make_response("Expected valid command", 400)

	command = data["command"]
	for parameter in valid_commands[command]:
		if not parameter in data:
			return None, None, make_response("Mandatory parameter %s missing for command %s" % (parameter, command), 400)

	return command, data, None

##~~ Flask-Assets resolver with plugin asset support

class PluginAssetResolver(flask_assets.FlaskResolver):

	def split_prefix(self, ctx, item):
		app = ctx.environment._app
		if item.startswith("plugin/"):
			try:
				prefix, plugin, name = item.split("/", 2)
				blueprint = prefix + "." + plugin

				directory = flask_assets.get_static_folder(app.blueprints[blueprint])
				item = name
				endpoint = blueprint + ".static"
				return directory, item, endpoint
			except (ValueError, KeyError):
				pass

		return flask_assets.FlaskResolver.split_prefix(self, ctx, item)

	def resolve_output_to_path(self, ctx, target, bundle):
		import os
		return os.path.normpath(os.path.join(ctx.environment.directory, target))

##~~ Webassets updater that takes changes in the configuration into account

class SettingsCheckUpdater(webassets.updater.BaseUpdater):

	updater = "always"

	def __init__(self):
		self._delegate = webassets.updater.get_updater(self.__class__.updater)

	def needs_rebuild(self, bundle, ctx):
		return self._delegate.needs_rebuild(bundle, ctx) or self.changed_settings(ctx)

	def changed_settings(self, ctx):
		import json

		if not ctx.cache:
			return False

		cache_key = ('octo', 'settings')
		current_hash = webassets.utils.hash_func(json.dumps(settings().effective_yaml))
		cached_hash = ctx.cache.get(cache_key)
		# This may seem counter-intuitive, but if no cache entry is found
		# then we actually return "no update needed". This is because
		# otherwise if no cache / a dummy cache is used, then we would be
		# rebuilding every single time.
		if not cached_hash is None:
			return cached_hash != current_hash
		return False

	def build_done(self, bundle, ctx):
		import json

		self._delegate.build_done(bundle, ctx)
		if not ctx.cache:
			return

		cache_key = ('octo', 'settings')
		cache_value = webassets.utils.hash_func(json.dumps(settings().effective_yaml))
		ctx.cache.set(cache_key, cache_value)

##~~ core assets collector
def collect_core_assets(enable_gcodeviewer=True, preferred_stylesheet="css"):
	assets = dict(
		js=[],
		clientjs=[],
		css=[],
		less=[]
	)
	assets["js"] = [
		'js/app/bindings/allowbindings.js',
		'js/app/bindings/contextmenu.js',
		'js/app/bindings/copywidth.js',
		'js/app/bindings/invisible.js',
		'js/app/bindings/popover.js',
		'js/app/bindings/qrcode.js',
		'js/app/bindings/slimscrolledforeach.js',
		'js/app/bindings/toggle.js',
		'js/app/bindings/togglecontent.js',
		'js/app/bindings/valuewithinit.js',
		'js/app/viewmodels/access.js',
		'js/app/viewmodels/appearance.js',
		'js/app/viewmodels/connection.js',
		'js/app/viewmodels/control.js',
		'js/app/viewmodels/files.js',
		'js/app/viewmodels/loginstate.js',
		'js/app/viewmodels/navigation.js',
		'js/app/viewmodels/printerstate.js',
		'js/app/viewmodels/printerprofiles.js',
		'js/app/viewmodels/settings.js',
		'js/app/viewmodels/slicing.js',
		'js/app/viewmodels/system.js',
		'js/app/viewmodels/temperature.js',
		'js/app/viewmodels/terminal.js',
		'js/app/viewmodels/timelapse.js',
		'js/app/viewmodels/uistate.js',
		'js/app/viewmodels/users.js',
		'js/app/viewmodels/usersettings.js',
		'js/app/viewmodels/wizard.js',
		'js/app/viewmodels/about.js'
	]
	if enable_gcodeviewer:
		assets["js"] += [
			'js/app/viewmodels/gcode.js',
			'gcodeviewer/js/ui.js',
			'gcodeviewer/js/gCodeReader.js',
			'gcodeviewer/js/renderer.js'
		]

	assets["clientjs"] = [
		"js/app/client/base.js",
		"js/app/client/socket.js",
		"js/app/client/access.js",
		"js/app/client/browser.js",
		"js/app/client/connection.js",
		"js/app/client/control.js",
		"js/app/client/files.js",
		"js/app/client/job.js",
		"js/app/client/languages.js",
		"js/app/client/printer.js",
		"js/app/client/printerprofiles.js",
		"js/app/client/settings.js",
		"js/app/client/slicing.js",
		"js/app/client/system.js",
		"js/app/client/timelapse.js",
		"js/app/client/users.js",
		"js/app/client/util.js",
		"js/app/client/wizard.js"
	]

	if preferred_stylesheet == "less":
		assets["less"].append('less/octoprint.less')
	elif preferred_stylesheet == "css":
		assets["css"].append('css/octoprint.css')

	return assets

##~~ plugin assets collector

def collect_plugin_assets(enable_gcodeviewer=True, preferred_stylesheet="css"):
	logger = logging.getLogger(__name__ + ".collect_plugin_assets")

	supported_stylesheets = ("css", "less")
	assets = dict(bundled=dict(js=DefaultOrderedDict(list),
	                           clientjs=DefaultOrderedDict(list),
	                           css=DefaultOrderedDict(list),
	                           less=DefaultOrderedDict(list)),
	              external=dict(js=DefaultOrderedDict(list),
	                            clientjs=DefaultOrderedDict(list),
	                            css=DefaultOrderedDict(list),
	                            less=DefaultOrderedDict(list)))

	asset_plugins = octoprint.plugin.plugin_manager().get_implementations(octoprint.plugin.AssetPlugin)
	for implementation in asset_plugins:
		name = implementation._identifier
		is_bundled = implementation._plugin_info.bundled

		asset_key = "bundled" if is_bundled else "external"

		try:
			all_assets = implementation.get_assets()
			basefolder = implementation.get_asset_folder()
		except:
			logger.exception("Got an error while trying to collect assets from {}, ignoring assets from the plugin".format(name))
			continue

		def asset_exists(category, asset):
			exists = os.path.exists(os.path.join(basefolder, asset))
			if not exists:
				logger.warn("Plugin {} is referring to non existing {} asset {}".format(name, category, asset))
			return exists

		if "js" in all_assets:
			for asset in all_assets["js"]:
				if not asset_exists("js", asset):
					continue
				assets[asset_key]["js"][name].append('plugin/{name}/{asset}'.format(**locals()))

		if "clientjs" in all_assets:
			for asset in all_assets["clientjs"]:
				if not asset_exists("clientjs", asset):
					continue
				assets[asset_key]["clientjs"][name].append("plugin/{name}/{asset}".format(**locals()))

		if preferred_stylesheet in all_assets:
			for asset in all_assets[preferred_stylesheet]:
				if not asset_exists(preferred_stylesheet, asset):
					continue
				assets[asset_key][preferred_stylesheet][name].append('plugin/{name}/{asset}'.format(**locals()))
		else:
			for stylesheet in supported_stylesheets:
				if not stylesheet in all_assets:
					continue

				for asset in all_assets[stylesheet]:
					if not asset_exists(stylesheet, asset):
						continue
					assets[asset_key][stylesheet][name].append('plugin/{name}/{asset}'.format(**locals()))
				break

	return assets

##~~ JSON encoding

class OctoPrintJsonEncoder(flask.json.JSONEncoder):
	def default(self, obj):
		try:
			return JsonEncoding.encode(obj)
		except TypeError:
			return flask.json.JSONEncoder.default(self, obj)<|MERGE_RESOLUTION|>--- conflicted
+++ resolved
@@ -559,16 +559,9 @@
 	return _cached_local_networks
 
 def passive_login():
-<<<<<<< HEAD
+	logger = logging.getLogger(__name__)
+
 	user = flask_login.current_user
-=======
-	logger = logging.getLogger(__name__)
-
-	if octoprint.server.userManager.enabled:
-		user = octoprint.server.userManager.login_user(flask_login.current_user)
-	else:
-		user = flask_login.current_user
->>>>>>> 904b3c6c
 
 	remote_address = get_remote_address(flask.request)
 	ip_check_enabled = settings().getBoolean(["server", "ipCheck", "enabled"])
@@ -578,7 +571,6 @@
 		# noinspection PyProtectedMember
 		user = user._get_current_object()
 
-<<<<<<< HEAD
 	def login(u):
 		# login known user
 		if not u.is_anonymous:
@@ -593,16 +585,8 @@
 
 	if user is not None and user.is_active:
 		# login known user
-		logging.getLogger(__name__).info("Passively logging in user {} from {}".format(user.get_id(), remoteAddr))
+		logger.info("Passively logging in user {} from {}".format(user.get_id(), remote_address))
 		user = login(user)
-=======
-		logger.info("Passively logging in user {} from {}".format(user.get_id(), remote_address))
-
-		response = user.asDict()
-		response["_is_external_client"] = ip_check_enabled and not is_lan_address(remote_address,
-		                                                                          additional_private=ip_check_trusted)
-		return flask.jsonify(response)
->>>>>>> 904b3c6c
 
 	elif settings().getBoolean(["accessControl", "autologinLocal"]) \
 			and settings().get(["accessControl", "autologinAs"]) is not None \
@@ -613,39 +597,19 @@
 		logger.debug("Checking if remote address {} is in localNetworks ({!r})".format(remote_address, local_networks))
 
 		try:
-<<<<<<< HEAD
-			if netaddr.IPAddress(remoteAddr) in localNetworks:
-				autologin_user = octoprint.server.userManager.find_user(autologinAs)
-				if autologin_user is not None and user.is_active:
+			if netaddr.IPAddress(remote_address) in local_networks:
+				autologin_user = octoprint.server.userManager.findUser(autologin_as)
+				if autologin_user is not None and autologin_user.is_active:
 					autologin_user = octoprint.server.userManager.login_user(autologin_user)
 
-					logging.getLogger(__name__).info("Passively logging in user {} from {} via autologin".format(user.get_id(), remoteAddr))
+					logger.info("Passively logging in user {} from {} via autologin".format(user.get_id(), local_networks))
 					user = login(autologin_user)
-=======
-			if netaddr.IPAddress(remote_address) in local_networks:
-				user = octoprint.server.userManager.findUser(autologin_as)
-				if user is not None and user.is_active():
-					user = octoprint.server.userManager.login_user(user)
-					flask.session["usersession.id"] = user.session
-					flask.g.user = user
-					flask_login.login_user(user)
-					flask_principal.identity_changed.send(flask.current_app._get_current_object(),
-					                                      identity=flask_principal.Identity(user.get_id()))
-
-					logger.info("Passively logging in user {} from {} via autologin".format(user.get_id(),
-					                                                                        remote_address))
-
-					response = user.asDict()
-					response["_is_external_client"] = ip_check_enabled and not is_lan_address(remote_address,
-					                                                                          additional_private=ip_check_trusted)
-					return flask.jsonify(response)
->>>>>>> 904b3c6c
 		except:
-			logger.exception("Could not autologin user {} for networks {}".format(autologin_as, localNetworks))
+			logger.exception("Could not autologin user {} for networks {}".format(autologin_as, local_networks))
 
 	response = user.as_dict()
-	response["_is_external_client"] = ipCheckEnabled and not is_lan_address(remoteAddr,
-	                                                                        additional_private=ipCheckTrusted)
+	response["_is_external_client"] = ip_check_enabled and not is_lan_address(remote_address,
+	                                                                          additional_private=ip_check_trusted)
 	return flask.jsonify(response)
 
 
