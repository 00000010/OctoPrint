# coding=utf-8
from __future__ import absolute_import, division, print_function

__author__ = "Gina Häußge <osd@foosel.net>"
__license__ = 'GNU Affero General Public License http://www.gnu.org/licenses/agpl.html'
__copyright__ = "Copyright (C) 2014 The OctoPrint Project - Released under terms of the AGPLv3 License"

import logging
import os
import mimetypes
import re
import sys

import tornado
import tornado.web
import tornado.gen
import tornado.escape
import tornado.httputil
import tornado.httpserver
import tornado.httpclient
import tornado.http1connection
import tornado.iostream
import tornado.tcpserver
import tornado.util

import octoprint.util

<<<<<<< HEAD
try:
	unicode
except:
	unicode = str
=======

PY3 = sys.version_info[0] == 3
>>>>>>> 9cfcbd39

def fix_json_encode():
	"""
	This makes tornado.escape.json_encode use octoprint.util.JsonEncoding.encode as fallback in order to allow
	serialization of globally registered types like frozendict and others.
	"""

	from octoprint.util.json import JsonEncoding
	import json

	def fixed_json_encode(value):
		return json.dumps(value, default=JsonEncoding.encode).replace("</", "<\\/")

	import tornado.escape
	tornado.escape.json_encode = fixed_json_encode


#~~ More sensible logging


class RequestlessExceptionLoggingMixin(tornado.web.RequestHandler):

	LOG_REQUEST = False

	def log_exception(self, typ, value, tb, *args, **kwargs):
		if isinstance(value, tornado.web.HTTPError):
			if value.log_message:
				format = "%d %s: " + value.log_message
				args = ([value.status_code, self._request_summary()] +
				        list(value.args))
				tornado.web.gen_log.warning(format, *args)
		else:
			if self.LOG_REQUEST:
				tornado.web.app_log.error("Uncaught exception %s\n%r", self._request_summary(),
				                          self.request, exc_info=(typ, value, tb))
			else:
				tornado.web.app_log.error("Uncaught exception %s", self._request_summary(),
				                          exc_info=(typ, value, tb))


#~~ WSGI middleware


@tornado.web.stream_request_body
class UploadStorageFallbackHandler(RequestlessExceptionLoggingMixin):
	"""
	A ``RequestHandler`` similar to ``tornado.web.FallbackHandler`` which fetches any files contained in the request bodies
	of content type ``multipart``, stores them in temporary files and supplies the ``fallback`` with the file's ``name``,
	``content_type``, ``path`` and ``size`` instead via a rewritten body.

	Basically similar to what the nginx upload module does.

	Basic request body example:

	.. code-block:: none

	    ------WebKitFormBoundarypYiSUx63abAmhT5C
	    Content-Disposition: form-data; name="file"; filename="test.gcode"
	    Content-Type: application/octet-stream

	    ...
	    ------WebKitFormBoundarypYiSUx63abAmhT5C
	    Content-Disposition: form-data; name="apikey"

	    my_funny_apikey
	    ------WebKitFormBoundarypYiSUx63abAmhT5C
	    Content-Disposition: form-data; name="select"

	    true
	    ------WebKitFormBoundarypYiSUx63abAmhT5C--

	That would get turned into:

	.. code-block:: none

	    ------WebKitFormBoundarypYiSUx63abAmhT5C
	    Content-Disposition: form-data; name="apikey"

	    my_funny_apikey
	    ------WebKitFormBoundarypYiSUx63abAmhT5C
	    Content-Disposition: form-data; name="select"

	    true
	    ------WebKitFormBoundarypYiSUx63abAmhT5C
	    Content-Disposition: form-data; name="file.path"
	    Content-Type: text/plain; charset=utf-8

	    /tmp/tmpzupkro
	    ------WebKitFormBoundarypYiSUx63abAmhT5C
	    Content-Disposition: form-data; name="file.name"
	    Content-Type: text/plain; charset=utf-8

	    test.gcode
	    ------WebKitFormBoundarypYiSUx63abAmhT5C
	    Content-Disposition: form-data; name="file.content_type"
	    Content-Type: text/plain; charset=utf-8

	    application/octet-stream
	    ------WebKitFormBoundarypYiSUx63abAmhT5C
	    Content-Disposition: form-data; name="file.size"
	    Content-Type: text/plain; charset=utf-8

	    349182
	    ------WebKitFormBoundarypYiSUx63abAmhT5C--

	The underlying application can then access the contained files via their respective paths and just move them
	where necessary.
	"""

	BODY_METHODS = ("POST", "PATCH", "PUT")
	""" The request methods that may contain a request body. """

	def initialize(self, fallback, file_prefix="tmp", file_suffix="", path=None, suffixes=None):
		if not suffixes:
			suffixes = dict()

		self._fallback = fallback
		self._file_prefix = file_prefix
		self._file_suffix = file_suffix
		self._path = path

		self._suffixes = dict((key, key) for key in ("name", "path", "content_type", "size"))
		for suffix_type, suffix in suffixes.items():
			if suffix_type in self._suffixes and suffix is not None:
				self._suffixes[suffix_type] = suffix

		# multipart boundary
		self._multipart_boundary = None

		# Parts, files and values will be stored here
		self._parts = dict()
		self._files = []

		# Part currently being processed
		self._current_part = None

		# content type of request body
		self._content_type = None

		# bytes left to read according to content_length of request body
		self._bytes_left = 0

		# buffer needed for identifying form data parts
		self._buffer = b""

		# buffer for new body
		self._new_body = b""

		# logger
		self._logger = logging.getLogger(__name__)

	def prepare(self):
		"""
		Prepares the processing of the request. If it's a request that may contain a request body (as defined in
		:attr:`UploadStorageFallbackHandler.BODY_METHODS`) prepares the multipart parsing if content type fits. If it's a
		body-less request, just calls the ``fallback`` with an empty body and finishes the request.
		"""
		if self.request.method in UploadStorageFallbackHandler.BODY_METHODS:
			self._bytes_left = self.request.headers.get("Content-Length", 0)
			self._content_type = self.request.headers.get("Content-Type", None)

			# request might contain a body
			if self.is_multipart():
				if not self._bytes_left:
					# we don't support requests without a content-length
					raise tornado.web.HTTPError(411, log_message="No Content-Length supplied")

				# extract the multipart boundary
				fields = self._content_type.split(";")
				for field in fields:
					k, sep, v = field.strip().partition("=")
					if k == "boundary" and v:
						if v.startswith(b'"') and v.endswith(b'"'):
							self._multipart_boundary = tornado.escape.utf8(v[1:-1])
						else:
							self._multipart_boundary = tornado.escape.utf8(v)
						break
				else:
					# RFC2046 section 5.1 (as referred to from RFC 7578) defines the boundary
					# parameter as mandatory for multipart requests:
					#
					#     The only mandatory global parameter for the "multipart" media type is
					#     the boundary parameter, which consists of 1 to 70 characters [...]
					#
					# So no boundary? 400 Bad Request
					raise tornado.web.HTTPError(400, log_message="No multipart boundary supplied")
		else:
			self._fallback(self.request, b"")
			self._finished = True

	def data_received(self, chunk):
		"""
		Called by Tornado on receiving a chunk of the request body. If request is a multipart request, takes care of
		processing the multipart data structure via :func:`_process_multipart_data`. If not, just adds the chunk to
		internal in-memory buffer.

		:param chunk: chunk of data received from Tornado
		"""

		data = self._buffer + chunk
		if self.is_multipart():
			self._process_multipart_data(data)
		else:
			self._buffer = data

	def is_multipart(self):
		"""Checks whether this request is a ``multipart`` request"""
		return self._content_type is not None and self._content_type.startswith("multipart")

	def _process_multipart_data(self, data):
		"""
		Processes the given data, parsing it for multipart definitions and calling the appropriate methods.

		:param data: the data to process as a string
		"""

		# check for boundary
		delimiter = b"--%s" % self._multipart_boundary
		delimiter_loc = data.find(delimiter)
		delimiter_len = len(delimiter)
		end_of_header = None
		if delimiter_loc != -1:
			# found the delimiter in the currently available data
			delimiter_data_end = 0 if delimiter_loc == 0 else delimiter_loc - 2
			data, self._buffer = data[0:delimiter_data_end], data[delimiter_loc:]
			end_of_header = self._buffer.find("\r\n\r\n")
		else:
			# make sure any boundary (with single or double ==) contained at the end of chunk does not get
			# truncated by this processing round => save it to the buffer for next round
			endlen = len(self._multipart_boundary) + 4
			data, self._buffer = data[0:-endlen], data[-endlen:]

		# stream data to part handler
		if data and self._current_part:
				self._on_part_data(self._current_part, data)

		if end_of_header >= 0:
			self._on_part_header(self._buffer[delimiter_len+2:end_of_header])
			self._buffer = self._buffer[end_of_header + 4:]

		if delimiter_loc != -1 and self._buffer.strip() == delimiter + "--":
			# we saw the last boundary and are at the end of our request
			if self._current_part:
				self._on_part_finish(self._current_part)
				self._current_part = None
			self._buffer = b""
			self._on_request_body_finish()

	def _on_part_header(self, header):
		"""
		Called for a new multipart header, takes care of parsing the header and calling :func:`_on_part` with the
		relevant data, setting the current part in the process.

		:param header: header to parse
		"""

		# close any open parts
		if self._current_part:
			self._on_part_finish(self._current_part)
			self._current_part = None

		header_check = header.find(self._multipart_boundary)
		if header_check != -1:
			self._logger.warning("Header still contained multipart boundary, stripping it...")
			header = header[header_check:]

		# convert to dict
		try:
			header = tornado.httputil.HTTPHeaders.parse(header.decode("utf-8"))
		except UnicodeDecodeError:
			try:
				header = tornado.httputil.HTTPHeaders.parse(header.decode("iso-8859-1"))
			except:
				# looks like we couldn't decode something here neither as UTF-8 nor ISO-8859-1
				self._logger.warning("Could not decode multipart headers in request, should be either UTF-8 or ISO-8859-1")
				self.send_error(400)
				return

		disp_header = header.get("Content-Disposition", "")
		disposition, disp_params = _parse_header(disp_header, strip_quotes=False)

		if disposition != "form-data":
			self._logger.warning("Got a multipart header without form-data content disposition, ignoring that one")
			return
		if not disp_params.get("name"):
			self._logger.warning("Got a multipart header without name, ignoring that one")
			return

		filename = disp_params.get("filename*", None) # RFC 5987 header present?
		if filename is not None:
			try:
				filename = _extended_header_value(filename)
			except:
				# parse error, this is not RFC 5987 compliant after all
				self._logger.warning("extended filename* value {!r} is not RFC 5987 compliant".format(filename))
				self.send_error(400)
				return
		else:
			# no filename* header, just strip quotes from filename header then and be done
			filename = _strip_value_quotes(disp_params.get("filename", None))

		self._current_part = self._on_part_start(_strip_value_quotes(disp_params["name"]),
		                                         header.get("Content-Type", None),
		                                         filename=filename)

	def _on_part_start(self, name, content_type, filename=None):
		"""
		Called for new parts in the multipart stream. If ``filename`` is given creates new ``file`` part (which leads
		to storage of the data as temporary file on disk), if not creates a new ``data`` part (which stores
		incoming data in memory).

		Structure of ``file`` parts:

		* ``name``: name of the part
		* ``filename``: filename associated with the part
		* ``path``: path to the temporary file storing the file's data
		* ``content_type``: content type of the part
		* ``file``: file handle for the temporary file (mode "wb", not deleted on close, will be deleted however after
		  handling of the request has finished in :func:`_handle_method`)

		Structure of ``data`` parts:

		* ``name``: name of the part
		* ``content_type``: content type of the part
		* ``data``: bytes of the part (initialized to an empty string)

		:param name: name of the part
		:param content_type: content type of the part
		:param filename: filename associated with the part.
		:return: dict describing the new part
		"""
		if filename is not None:
			# this is a file
			import tempfile
			handle = tempfile.NamedTemporaryFile(mode="wb", prefix=self._file_prefix, suffix=self._file_suffix, dir=self._path, delete=False)
			return dict(name=tornado.escape.utf8(name),
						filename=tornado.escape.utf8(filename),
						path=tornado.escape.utf8(handle.name),
						content_type=tornado.escape.utf8(content_type),
						file=handle)

		else:
			return dict(name=tornado.escape.utf8(name), content_type=tornado.escape.utf8(content_type), data=b"")

	def _on_part_data(self, part, data):
		"""
		Called when new bytes are received for the given ``part``, takes care of writing them to their storage.

		:param part: part for which data was received
		:param data: data chunk which was received
		"""
		if "file" in part:
			part["file"].write(data)
		else:
			part["data"] += data

	def _on_part_finish(self, part):
		"""
		Called when a part gets closed, takes care of storing the finished part in the internal parts storage and for
		``file`` parts closing the temporary file and storing the part in the internal files storage.

		:param part: part which was closed
		"""
		name = part["name"]
		self._parts[name] = part
		if "file" in part:
			self._files.append(part["path"])
			part["file"].close()
			del part["file"]

	def _on_request_body_finish(self):
		"""
		Called when the request body has been read completely. Takes care of creating the replacement body out of the
		logged parts, turning ``file`` parts into new ``data`` parts.
		"""

		self._new_body = b""
		for name, part in self._parts.items():
			if "filename" in part:
				# add form fields for filename, path, size and content_type for all files contained in the request
				if not "path" in part:
					continue

				parameters = dict(
					name=part["filename"],
					path=part["path"],
					size=str(os.stat(part["path"]).st_size)
				)
				if "content_type" in part:
					parameters["content_type"] = part["content_type"]

				fields = dict((self._suffixes[key], value) for (key, value) in parameters.items())
				for n, p in fields.items():
					key = name + "." + n
					self._new_body += b"--%s\r\n" % self._multipart_boundary
					self._new_body += b"Content-Disposition: form-data; name=\"%s\"\r\n" % key
					self._new_body += b"Content-Type: text/plain; charset=utf-8\r\n"
					self._new_body += b"\r\n"
					self._new_body += b"%s\r\n" % p
			elif "data" in part:
				self._new_body += b"--%s\r\n" % self._multipart_boundary
				value = part["data"]
				self._new_body += b"Content-Disposition: form-data; name=\"%s\"\r\n" % name
				if "content_type" in part and part["content_type"] is not None:
					self._new_body += b"Content-Type: %s\r\n" % part["content_type"]
				self._new_body += b"\r\n"
				self._new_body += value + b"\r\n"
		self._new_body += b"--%s--\r\n" % self._multipart_boundary

	def _handle_method(self, *args, **kwargs):
		"""
		Takes care of defining the new request body if necessary and forwarding
		the current request and changed body to the ``fallback``.
		"""

		# determine which body to supply
		body = b""
		if self.is_multipart():
			# make sure we really processed all data in the buffer
			while len(self._buffer):
				self._process_multipart_data(self._buffer)

			# use rewritten body
			body = self._new_body

		elif self.request.method in UploadStorageFallbackHandler.BODY_METHODS:
			# directly use data from buffer
			body = self._buffer

		# rewrite content length
		self.request.headers["Content-Length"] = len(body)

		try:
			# call the configured fallback with request and body to use
			self._fallback(self.request, body)
			self._headers_written = True
		finally:
			# make sure the temporary files are removed again
			for f in self._files:
				octoprint.util.silent_remove(f)

	# make all http methods trigger _handle_method
	get = _handle_method
	post = _handle_method
	put = _handle_method
	patch = _handle_method
	delete = _handle_method
	head = _handle_method
	options = _handle_method


def _parse_header(line, strip_quotes=True):
	parts = tornado.httputil._parseparam(';' + line)
	key = next(parts)
	pdict = {}
	for p in parts:
		i = p.find('=')
		if i >= 0:
			name = p[:i].strip().lower()
			value = p[i + 1:].strip()
			if strip_quotes:
				value = _strip_value_quotes(value)
			pdict[name] = value
	return key, pdict


def _strip_value_quotes(value):
	if not value:
		return value

	if len(value) >= 2 and value[0] == value[-1] == '"':
		value = value[1:-1]
		value = value.replace('\\\\', '\\').replace('\\"', '"')

	return value


def _extended_header_value(value):
	if not value:
		return value

	if value.lower().startswith("iso-8859-1'") or value.lower().startswith("utf-8'"):
		# RFC 5987 section 3.2
		try:
			from urllib import unquote
		except ImportError:
			from urllib.parse import unquote
		encoding, _, value = value.split("'", 2)
		if PY3:
			return unquote(value, encoding=encoding)
		else:
			return unquote(octoprint.util.to_str(value, encoding="iso-8859-1")).decode(encoding)
	else:
		# no encoding provided, strip potentially present quotes and call it a day
		return octoprint.util.to_unicode(_strip_value_quotes(value), encoding="utf-8")


class WsgiInputContainer(object):
	"""
	A WSGI container for use with Tornado that allows supplying the request body to be used for ``wsgi.input`` in the
	generated WSGI environment upon call.

	A ``RequestHandler`` can thus provide the WSGI application with a stream for the request body, or a modified body.

	Example usage:

	.. code-block:: python

	   wsgi_app = octoprint.server.util.WsgiInputContainer(octoprint_app)
	   application = tornado.web.Application([
	       (r".*", UploadStorageFallbackHandler, dict(fallback=wsgi_app),
	   ])

	The implementation logic is basically the same as ``tornado.wsgi.WSGIContainer`` but the ``__call__`` and ``environ``
	methods have been adjusted to allow for an optionally supplied ``body`` argument which is then used for ``wsgi.input``.
	"""

	def __init__(self, wsgi_application, headers=None, forced_headers=None, removed_headers=None):
		self.wsgi_application = wsgi_application

		if headers is None:
			headers = dict()
		if forced_headers is None:
			forced_headers = dict()
		if removed_headers is None:
			removed_headers = []

		self.headers = headers
		self.forced_headers = forced_headers
		self.removed_headers = removed_headers

	def __call__(self, request, body=None):
		"""
		Wraps the call against the WSGI app, deriving the WSGI environment from the supplied Tornado ``HTTPServerRequest``.

		:param request: the ``tornado.httpserver.HTTPServerRequest`` to derive the WSGI environment from
		:param body: an optional body  to use as ``wsgi.input`` instead of ``request.body``, can be a string or a stream
		"""

		data = {}
		response = []

		def start_response(status, response_headers, exc_info=None):
			data["status"] = status
			data["headers"] = response_headers
			return response.append
		app_response = self.wsgi_application(
			WsgiInputContainer.environ(request, body), start_response)
		try:
			response.extend(app_response)
			body = b"".join(response)
		finally:
			if hasattr(app_response, "close"):
				app_response.close()
		if not data:
			raise Exception("WSGI app did not call start_response")

		status_code, reason = data["status"].split(" ", 1)
		status_code = int(status_code)
		headers = data["headers"]
		header_set = set(k.lower() for (k, v) in headers)
		body = tornado.escape.utf8(body)
		if status_code != 304:
			if "content-length" not in header_set:
				headers.append(("Content-Length", str(len(body))))
			if "content-type" not in header_set:
				headers.append(("Content-Type", "text/html; charset=UTF-8"))

		header_set = set(k.lower() for (k, v) in headers)
		for header, value in self.headers.items():
			if header.lower() not in header_set:
				headers.append((header, value))
		for header, value in self.forced_headers.items():
			headers.append((header, value))
		headers = [(header, value) for header, value in headers if not header.lower() in self.removed_headers]

		start_line = tornado.httputil.ResponseStartLine("HTTP/1.1", status_code, reason)
		header_obj = tornado.httputil.HTTPHeaders()
		for key, value in headers:
			header_obj.add(key, value)
		request.connection.write_headers(start_line, header_obj, chunk=body)
		request.connection.finish()
		self._log(status_code, request)

	@staticmethod
	def environ(request, body=None):
		"""
		Converts a ``tornado.httputil.HTTPServerRequest`` to a WSGI environment.

		An optional ``body`` to be used for populating ``wsgi.input`` can be supplied (either a string or a stream). If not
		supplied, ``request.body`` will be wrapped into a ``io.BytesIO`` stream and used instead.

		:param request: the ``tornado.httpserver.HTTPServerRequest`` to derive the WSGI environment from
		:param body: an optional body  to use as ``wsgi.input`` instead of ``request.body``, can be a string or a stream
		"""
		from tornado.wsgi import to_wsgi_str
		import sys
		import io

		# determine the request_body to supply as wsgi.input
		if body is not None:
			if isinstance(body, (bytes, str, unicode)):
				request_body = io.BytesIO(tornado.escape.utf8(body))
			else:
				request_body = body
		else:
			request_body = io.BytesIO(tornado.escape.utf8(request.body))

		hostport = request.host.split(":")
		if len(hostport) == 2:
			host = hostport[0]
			port = int(hostport[1])
		else:
			host = request.host
			port = 443 if request.protocol == "https" else 80
		environ = {
			"REQUEST_METHOD": request.method,
			"SCRIPT_NAME": "",
			"PATH_INFO": to_wsgi_str(tornado.escape.url_unescape(
				request.path, encoding=None, plus=False)),
			"QUERY_STRING": request.query,
			"REMOTE_ADDR": request.remote_ip,
			"SERVER_NAME": host,
			"SERVER_PORT": str(port),
			"SERVER_PROTOCOL": request.version,
			"wsgi.version": (1, 0),
			"wsgi.url_scheme": request.protocol,
			"wsgi.input": request_body,
			"wsgi.errors": sys.stderr,
			"wsgi.multithread": False,
			"wsgi.multiprocess": True,
			"wsgi.run_once": False,
		}
		if "Content-Type" in request.headers:
			environ["CONTENT_TYPE"] = request.headers.pop("Content-Type")
		if "Content-Length" in request.headers:
			environ["CONTENT_LENGTH"] = request.headers.pop("Content-Length")
		for key, value in request.headers.items():
			environ["HTTP_" + key.replace("-", "_").upper()] = value
		return environ

	def _log(self, status_code, request):
		access_log = logging.getLogger("tornado.access")

		if status_code < 400:
			log_method = access_log.info
		elif status_code < 500:
			log_method = access_log.warning
		else:
			log_method = access_log.error
		request_time = 1000.0 * request.request_time()
		summary = request.method + " " + request.uri + " (" + \
		          request.remote_ip + ")"
		log_method("%d %s %.2fms", status_code, summary, request_time)


#~~ customized HTTP1Connection implementation


class CustomHTTPServer(tornado.httpserver.HTTPServer):
	"""
	Custom implementation of ``tornado.httpserver.HTTPServer`` that allows defining max body sizes depending on path and
	method.

	The implementation is mostly taken from ``tornado.httpserver.HTTPServer``, the only difference is the creation
	of a ``CustomHTTP1ConnectionParameters`` instance instead of ``tornado.http1connection.HTTP1ConnectionParameters``
	which is supplied with the two new constructor arguments ``max_body_sizes`` and ``max_default_body_size`` and the
	creation of a ``CustomHTTP1ServerConnection`` instead of a ``tornado.http1connection.HTTP1ServerConnection`` upon
	connection by a client.

	``max_body_sizes`` is expected to be an iterable containing tuples of the form (method, path regex, maximum body size),
	with method and path regex having to match in order for maximum body size to take affect.

	``default_max_body_size`` is the default maximum body size to apply if no specific one from ``max_body_sizes`` matches.
	"""
	def __init__(self, *args, **kwargs):
		pass

	def initialize(self, *args, **kwargs):
		default_max_body_size = kwargs.pop("default_max_body_size", None)
		max_body_sizes = kwargs.pop("max_body_sizes", None)

		tornado.httpserver.HTTPServer.initialize(self, *args, **kwargs)

		additional = dict(default_max_body_size=default_max_body_size,
		                  max_body_sizes=max_body_sizes)
		self.conn_params = CustomHTTP1ConnectionParameters.from_stock_params(self.conn_params, **additional)


	def handle_stream(self, stream, address):
		context = tornado.httpserver._HTTPRequestContext(stream, address,
		                                                 self.protocol,
		                                                 self.trusted_downstream)
		conn = CustomHTTP1ServerConnection(stream, self.conn_params, context)
		self._connections.add(conn)
		conn.start_serving(self)


class CustomHTTP1ServerConnection(tornado.http1connection.HTTP1ServerConnection):
	"""
	A custom implementation of ``tornado.http1connection.HTTP1ServerConnection`` which utilizes a ``CustomHTTP1Connection``
	instead of a ``tornado.http1connection.HTTP1Connection`` in ``_server_request_loop``. The implementation logic is
	otherwise the same as ``tornado.http1connection.HTTP1ServerConnection``.
	"""

	@tornado.gen.coroutine
	def _server_request_loop(self, delegate):
		try:
			while True:
				conn = CustomHTTP1Connection(self.stream, False,
				                             self.params, self.context)
				request_delegate = delegate.start_request(self, conn)
				try:
					ret = yield conn.read_response(request_delegate)
				except (tornado.iostream.StreamClosedError,
						tornado.iostream.UnsatisfiableReadError):
					return
				except tornado.http1connection._QuietException:
					# This exception was already logged.
					conn.close()
					return
				except Exception:
					tornado.http1connection.gen_log.error("Uncaught exception", exc_info=True)
					conn.close()
					return
				if not ret:
					return
				yield tornado.gen.moment
		finally:
			delegate.on_close(self)


class CustomHTTP1Connection(tornado.http1connection.HTTP1Connection):
	"""
	A custom implementation of ``tornado.http1connection.HTTP1Connection`` which upon checking the ``Content-Length`` of
	the request against the configured maximum utilizes ``max_body_sizes`` and ``default_max_body_size`` as a fallback.
	"""

	def __init__(self, stream, is_client, params=None, context=None):
		if params is None:
			params = CustomHTTP1ConnectionParameters()

		tornado.http1connection.HTTP1Connection.__init__(self, stream, is_client, params=params, context=context)

		import re
		self._max_body_sizes = map(lambda x: (x[0], re.compile(x[1]), x[2]), self.params.max_body_sizes or list())
		self._default_max_body_size = self.params.default_max_body_size or self.stream.max_buffer_size

	def _read_body(self, code, headers, delegate):
		"""
		Basically the same as ``tornado.http1connection.HTTP1Connection._read_body``, but determines the maximum
		content length individually for the request (utilizing ``._get_max_content_length``).

		If the individual max content length is 0 or smaller no content length is checked. If the content length of the
		current request exceeds the individual max content length, the request processing is aborted and an
		``HTTPInputError`` is raised.
		"""
		if "Content-Length" in headers:
			if "Transfer-Encoding" in headers:
				# Response cannot contain both Content-Length and
				# Transfer-Encoding headers.
				# http://tools.ietf.org/html/rfc7230#section-3.3.3
				raise tornado.httputil.HTTPInputError(
					"Response with both Transfer-Encoding and Content-Length")
			if "," in headers["Content-Length"]:
				# Proxies sometimes cause Content-Length headers to get
				# duplicated.  If all the values are identical then we can
				# use them but if they differ it's an error.
				pieces = re.split(r',\s*', headers["Content-Length"])
				if any(i != pieces[0] for i in pieces):
					raise tornado.httputil.HTTPInputError(
						"Multiple unequal Content-Lengths: %r" %
						headers["Content-Length"])
				headers["Content-Length"] = pieces[0]

			try:
				content_length = int(headers["Content-Length"])
			except ValueError:
				# Handles non-integer Content-Length value.
				raise tornado.httputil.HTTPInputError(
					"Only integer Content-Length is allowed: %s" % headers["Content-Length"])

			max_content_length = self._get_max_content_length(self._request_start_line.method, self._request_start_line.path)
			if max_content_length is not None and 0 <= max_content_length < content_length:
				raise tornado.httputil.HTTPInputError("Content-Length too long")
		else:
			content_length = None

		if code == 204:
			# This response code is not allowed to have a non-empty body,
			# and has an implicit length of zero instead of read-until-close.
			# http://www.w3.org/Protocols/rfc2616/rfc2616-sec4.html#sec4.3
			if ("Transfer-Encoding" in headers or
						content_length not in (None, 0)):
				raise tornado.httputil.HTTPInputError(
					"Response with code %d should not have body" % code)
			content_length = 0

		if content_length is not None:
			return self._read_fixed_body(content_length, delegate)
		if headers.get("Transfer-Encoding") == "chunked":
			return self._read_chunked_body(delegate)
		if self.is_client:
			return self._read_body_until_close(delegate)
		return None

	def _get_max_content_length(self, method, path):
		"""
		Gets the max content length for the given method and path. Checks whether method and path match against any
		of the specific maximum content lengths supplied in ``max_body_sizes`` and returns that as the maximum content
		length if available, otherwise returns ``default_max_body_size``.

		:param method: method of the request to match against
		:param path: path of the request to match against
		:return: determine maximum content length to apply to this request, max return 0 for unlimited allowed content
		         length
		"""

		for m, p, s in self._max_body_sizes:
			if method == m and p.match(path):
				return s
		return self._default_max_body_size


class CustomHTTP1ConnectionParameters(tornado.http1connection.HTTP1ConnectionParameters):
	"""
	An implementation of ``tornado.http1connection.HTTP1ConnectionParameters`` that adds two new parameters
	``max_body_sizes`` and ``default_max_body_size``.

	For a description of these please see the documentation of ``CustomHTTPServer`` above.
	"""

	def __init__(self, *args, **kwargs):
		max_body_sizes = kwargs.pop("max_body_sizes", list())
		default_max_body_size = kwargs.pop("default_max_body_size", None)

		tornado.http1connection.HTTP1ConnectionParameters.__init__(self, *args, **kwargs)

		self.max_body_sizes = max_body_sizes
		self.default_max_body_size = default_max_body_size

	@classmethod
	def from_stock_params(cls, other, **additional):
		kwargs = dict(other.__dict__)
		for key, value in additional.items():
			kwargs[key] = value
		return cls(**kwargs)

#~~ customized large response handler


class LargeResponseHandler(RequestlessExceptionLoggingMixin, tornado.web.StaticFileHandler):
	"""
	Customized `tornado.web.StaticFileHandler <http://tornado.readthedocs.org/en/branch4.0/web.html#tornado.web.StaticFileHandler>`_
	that allows delivery of the requested resource as attachment and access and request path validation through
	optional callbacks. Note that access validation takes place before path validation.

	Arguments:
	   path (str): The system path from which to serve files (this will be forwarded to the ``initialize`` method of
	       :class:``~tornado.web.StaticFileHandler``)
	   default_filename (str): The default filename to serve if none is explicitly specified and the request references
	       a subdirectory of the served path (this will be forwarded to the ``initialize`` method of
	       :class:``~tornado.web.StaticFileHandler`` as the ``default_filename`` keyword parameter). Defaults to ``None``.
	   as_attachment (bool): Whether to serve requested files with ``Content-Disposition: attachment`` header (``True``)
	       or not. Defaults to ``False``.
	   allow_client_caching (bool): Whether to allow the client to cache (by not setting any ``Cache-Control`` or
	       ``Expires`` headers on the response) or not.
	   access_validation (function): Callback to call in the ``get`` method to validate access to the resource. Will
	       be called with ``self.request`` as parameter which contains the full tornado request object. Should raise
	       a ``tornado.web.HTTPError`` if access is not allowed in which case the request will not be further processed.
	       Defaults to ``None`` and hence no access validation being performed.
	   path_validation (function): Callback to call in the ``get`` method to validate the requested path. Will be called
	       with the requested path as parameter. Should raise a ``tornado.web.HTTPError`` (e.g. an 404) if the requested
	       path does not pass validation in which case the request will not be further processed.
	       Defaults to ``None`` and hence no path validation being performed.
	   etag_generator (function): Callback to call for generating the value of the ETag response header. Will be
	       called with the response handler as parameter. May return ``None`` to prevent the ETag response header
	       from being set. If not provided the last modified time of the file in question will be used as returned
	       by ``get_content_version``.
	"""

	def initialize(self, path, default_filename=None, as_attachment=False, allow_client_caching=True,
	               access_validation=None, path_validation=None, etag_generator=None, name_generator=None,
	               mime_type_guesser=None):
		tornado.web.StaticFileHandler.initialize(self, os.path.abspath(path), default_filename)
		self._as_attachment = as_attachment
		self._allow_client_caching = allow_client_caching
		self._access_validation = access_validation
		self._path_validation = path_validation
		self._etag_generator = etag_generator
		self._name_generator = name_generator
		self._mime_type_guesser = mime_type_guesser

	def get(self, path, include_body=True):
		if self._access_validation is not None:
			self._access_validation(self.request)
		if self._path_validation is not None:
			self._path_validation(path)

		if "cookie" in self.request.arguments:
			self.set_cookie(self.request.arguments["cookie"][0], "true", path="/")

		result = tornado.web.StaticFileHandler.get(self, path, include_body=include_body)
		return result

	def set_extra_headers(self, path):
		if self._as_attachment:
			filename = None
			if callable(self._name_generator):
				filename = self._name_generator(path)
			if filename is None:
				filename = os.path.basename(path)

			filename = tornado.escape.url_escape(filename, plus=False)
			self.set_header("Content-Disposition", "attachment; filename=\"{}\"; filename*=UTF-8''{}".format(filename,
			                                                                                                 filename))

		if not self._allow_client_caching:
			self.set_header("Cache-Control", "max-age=0, must-revalidate, private")
			self.set_header("Expires", "-1")

	def compute_etag(self):
		if self._etag_generator is not None:
			return self._etag_generator(self)
		else:
			return self.get_content_version(self.absolute_path)

	def get_content_type(self):
		if self._mime_type_guesser is not None:
			type = self._mime_type_guesser(self.absolute_path)
			if type is not None:
				return type

		return tornado.web.StaticFileHandler.get_content_type(self)

	@classmethod
	def get_content_version(cls, abspath):
		import os
		import stat
		return os.stat(abspath)[stat.ST_MTIME]


##~~ URL Forward Handler for forwarding requests to a preconfigured static URL


class UrlProxyHandler(RequestlessExceptionLoggingMixin, tornado.web.RequestHandler):
	"""
	`tornado.web.RequestHandler <http://tornado.readthedocs.org/en/branch4.0/web.html#request-handlers>`_ that proxies
	requests to a preconfigured url and returns the response. Allows delivery of the requested content as attachment
	and access validation through an optional callback.

	This will use `tornado.httpclient.AsyncHTTPClient <http://tornado.readthedocs.org/en/branch4.0/httpclient.html#tornado.httpclient.AsyncHTTPClient>`_
	for making the request to the configured endpoint and return the body of the client response with the status code
	from the client response and the following headers:

	  * ``Date``, ``Cache-Control``, ``Expires``, ``ETag``, ``Server``, ``Content-Type`` and ``Location`` will be copied over.
	  * If ``as_attachment`` is set to True, ``Content-Disposition`` will be set to ``attachment``. If ``basename`` is
	    set including the attachment's ``filename`` attribute will be set to the base name followed by the extension
	    guessed based on the MIME type from the ``Content-Type`` header of the response. If no extension can be guessed
	    no ``filename`` attribute will be set.

	Arguments:
	   url (str): URL to forward any requests to. A 404 response will be returned if this is not set. Defaults to ``None``.
	   as_attachment (bool): Whether to serve files with ``Content-Disposition: attachment`` header (``True``)
	       or not. Defaults to ``False``.
	   basename (str): base name of file names to return as part of the attachment header, see above. Defaults to ``None``.
	   access_validation (function): Callback to call in the ``get`` method to validate access to the resource. Will
	       be called with ``self.request`` as parameter which contains the full tornado request object. Should raise
	       a ``tornado.web.HTTPError`` if access is not allowed in which case the request will not be further processed.
	       Defaults to ``None`` and hence no access validation being performed.
	"""

	def initialize(self, url=None, as_attachment=False, basename=None, access_validation=None):
		tornado.web.RequestHandler.initialize(self)
		self._url = url
		self._as_attachment = as_attachment
		self._basename = basename
		self._access_validation = access_validation

	@tornado.web.asynchronous
	def get(self, *args, **kwargs):
		if self._access_validation is not None:
			self._access_validation(self.request)

		if self._url is None:
			raise tornado.web.HTTPError(404)

		client = tornado.httpclient.AsyncHTTPClient()
		r = tornado.httpclient.HTTPRequest(url=self._url, method=self.request.method, body=self.request.body, headers=self.request.headers, follow_redirects=False, allow_nonstandard_methods=True)

		try:
			return client.fetch(r, self.handle_response)
		except tornado.web.HTTPError as e:
			if hasattr(e, "response") and e.response:
				self.handle_response(e.response)
			else:
				raise tornado.web.HTTPError(500)

	def handle_response(self, response):
		if response.error and not isinstance(response.error, tornado.web.HTTPError):
			raise tornado.web.HTTPError(500)

		filename = None

		self.set_status(response.code)
		for name in ("Date", "Cache-Control", "Server", "Content-Type", "Location", "Expires", "ETag"):
			value = response.headers.get(name)
			if value:
				self.set_header(name, value)

				if name == "Content-Type":
					filename = self.get_filename(value)

		if self._as_attachment:
			if filename is not None:
				self.set_header("Content-Disposition", "attachment; filename=%s" % filename)
			else:
				self.set_header("Content-Disposition", "attachment")

		if response.body:
			self.write(response.body)
		self.finish()

	def get_filename(self, content_type):
		if not self._basename:
			return None

		typeValue = map(str.strip, content_type.split(";"))
		if len(typeValue) == 0:
			return None

		extension = mimetypes.guess_extension(typeValue[0])
		if not extension:
			return None

		return "%s%s" % (self._basename, extension)


class StaticDataHandler(RequestlessExceptionLoggingMixin, tornado.web.RequestHandler):
	def initialize(self, data="", content_type="text/plain"):
		self.data = data
		self.content_type = content_type

	def get(self, *args, **kwargs):
		self.set_status(200)
		self.set_header("Content-Type", self.content_type)
		self.write(self.data)
		self.flush()
		self.finish()


class DeprecatedEndpointHandler(tornado.web.RequestHandler):
	def initialize(self, url):
		self._url = url
		self._logger = logging.getLogger(__name__)

	def _handle_method(self, *args, **kwargs):
		to_url = self._url.format(*args)
		self._logger.info("Redirecting deprecated endpoint {} to {}".format(self.request.path, to_url))
		self.redirect(to_url, permanent=True)

	# make all http methods trigger _handle_method
	get = _handle_method
	post = _handle_method
	put = _handle_method
	patch = _handle_method
	delete = _handle_method
	head = _handle_method
	options = _handle_method


class GlobalHeaderTransform(tornado.web.OutputTransform):

	HEADERS = dict()
	FORCED_HEADERS = dict()
	REMOVED_HEADERS = []

	@classmethod
	def for_headers(cls, name, headers=None, forced_headers=None, removed_headers=None):
		if headers is None:
			headers = dict()
		if forced_headers is None:
			forced_headers = dict()
		if removed_headers is None:
			removed_headers = []

		return type(name, (GlobalHeaderTransform,), dict(HEADERS=headers,
		                                                 FORCED_HEADERS=forced_headers,
		                                                 REMOVED_HEADERS=removed_headers))

	def __init__(self, request):
		tornado.web.OutputTransform.__init__(self, request)

	def transform_first_chunk(self, status_code, headers, chunk, finishing):
		for header, value in self.HEADERS.items():
			if not header in headers:
				headers[header] = value
		for header, value in self.FORCED_HEADERS.items():
			headers[header] = value
		for header in self.REMOVED_HEADERS:
			del headers[header]
		return status_code, headers, chunk


#~~ Factory method for creating Flask access validation wrappers from the Tornado request context


def access_validation_factory(app, validator, *args):
	"""
	Creates an access validation wrapper using the supplied validator.

	:param validator: the access validator to use inside the validation wrapper
	:return: an access validator taking a request as parameter and performing the request validation
	"""
	def f(request):
		"""
		Creates a custom wsgi and Flask request context in order to be able to process user information
		stored in the current session.

		:param request: The Tornado request for which to create the environment and context
		"""
		import flask

		wsgi_environ = WsgiInputContainer.environ(request)
		with app.request_context(wsgi_environ):
			app.session_interface.open_session(app, flask.request)
			app.login_manager.reload_user()
			validator(flask.request, *args)
	return f

def path_validation_factory(path_filter, status_code=404):
	"""
	Creates a request path validation wrapper returning the defined status code if the supplied path_filter returns False.

	:param path_filter: the path filter to use on the requested path, should return False for requests that should
	   be responded with the provided error code.
	:return: a request path validator taking a request path as parameter and performing the request validation
	"""
	def f(path):
		if not path_filter(path):
			raise tornado.web.HTTPError(status_code)
	return f

def validation_chain(*validators):
	def f(request):
		for validator in validators:
			validator(request)
	return f<|MERGE_RESOLUTION|>--- conflicted
+++ resolved
@@ -25,15 +25,12 @@
 
 import octoprint.util
 
-<<<<<<< HEAD
 try:
 	unicode
 except:
 	unicode = str
-=======
 
 PY3 = sys.version_info[0] == 3
->>>>>>> 9cfcbd39
 
 def fix_json_encode():
 	"""
