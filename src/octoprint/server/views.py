--- conflicted
+++ resolved
@@ -32,16 +32,6 @@
 _valid_div_re = re.compile("[a-zA-Z_-]+")
 
 @app.route("/")
-<<<<<<< HEAD
-=======
-@util.flask.preemptively_cached(cache=preemptiveCache,
-                                data=lambda: dict(path=request.path, base_url=request.url_root, query_string="l10n={}".format(g.locale.language)) if g.locale else None,
-                                unless=lambda: request.url_root in settings().get(["server", "preemptiveCache", "exceptions"]))
-@util.flask.cached(timeout=-1,
-                   refreshif=lambda: util.flask.cache_check_headers() or "_refresh" in request.values,
-                   key=lambda: "view:{}:{}".format(request.base_url, g.locale.language if g.locale else "default"),
-                   unless_response=util.flask.cache_check_response_headers)
->>>>>>> 3de4f91f
 def index():
 	global _templates, _plugin_names, _plugin_vars
 
@@ -83,8 +73,9 @@
 			))
 
 		# finally decorate our view
-		return app.preemptive_cache.recorded(data=d,
-		                                     unless=lambda: request.url_root in settings().get(["server", "preemptiveCache", "exceptions"]))(view)
+		return util.flask.preemptively_cached(cache=preemptiveCache,
+		                                      data=d,
+		                                      unless=lambda: request.url_root in settings().get(["server", "preemptiveCache", "exceptions"]))(view)
 
 	def get_cached_view(key, view, additional_key_data=None):
 		def cache_key():
