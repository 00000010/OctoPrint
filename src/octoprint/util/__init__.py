# coding=utf-8
"""
This module bundles commonly used utility methods or helper classes that are used in multiple places withing
OctoPrint's source code.
"""

__author__ = "Gina Häußge <osd@foosel.net>"
__license__ = 'GNU Affero General Public License http://www.gnu.org/licenses/agpl.html'

import os
import traceback
import sys
import re
import tempfile
import logging
import shutil
import threading
from functools import wraps
import warnings
import contextlib

logger = logging.getLogger(__name__)

def warning_decorator_factory(warning_type):
	def specific_warning(message, stacklevel=1, since=None, includedoc=None, extenddoc=False):
		def decorator(func):
			@wraps(func)
			def func_wrapper(*args, **kwargs):
				# we need to increment the stacklevel by one because otherwise we'll get the location of our
				# func_wrapper in the log, instead of our caller (which is the real caller of the wrapped function)
				warnings.warn(message, warning_type, stacklevel=stacklevel + 1)
				return func(*args, **kwargs)

			if includedoc is not None and since is not None:
				docstring = "\n.. deprecated:: {since}\n   {message}\n\n".format(since=since, message=includedoc)
				if extenddoc and hasattr(func_wrapper, "__doc__") and func_wrapper.__doc__ is not None:
					docstring = func_wrapper.__doc__ + "\n" + docstring
				func_wrapper.__doc__ = docstring

			return func_wrapper

		return decorator
	return specific_warning

deprecated = warning_decorator_factory(DeprecationWarning)
"""
A decorator for deprecated methods. Logs a deprecation warning via Python's `:mod:`warnings` module including the
supplied ``message``. The call stack level used (for adding the source location of the offending call to the
warning) can be overridden using the optional ``stacklevel`` parameter. If both ``since`` and ``includedoc`` are
provided, a deprecation warning will also be added to the function's docstring by providing or extending its ``__doc__``
property.

Arguments:
    message (string): The message to include in the deprecation warning.
    stacklevel (int): Stack level for including the caller of the offending method in the logged warning. Defaults to 1,
        meaning the direct caller of the method. It might make sense to increase this in case of the function call
        happening dynamically from a fixed position to not shadow the real caller (e.g. in case of overridden
        ``getattr`` methods).
    includedoc (string): Message about the deprecation to include in the wrapped function's docstring.
    extenddoc (boolean): If True the original docstring of the wrapped function will be extended by the deprecation
        message, if False (default) it will be replaced with the deprecation message.
    since (string): Version since when the function was deprecated, must be present for the docstring to get extended.

Returns:
    function: The wrapped function with the deprecation warnings in place.
"""

pending_deprecation = warning_decorator_factory(PendingDeprecationWarning)
"""
A decorator for methods pending deprecation. Logs a pending deprecation warning via Python's `:mod:`warnings` module
including the supplied ``message``. The call stack level used (for adding the source location of the offending call to
the warning) can be overridden using the optional ``stacklevel`` parameter. If both ``since`` and ``includedoc`` are
provided, a deprecation warning will also be added to the function's docstring by providing or extending its ``__doc__``
property.

Arguments:
    message (string): The message to include in the deprecation warning.
    stacklevel (int): Stack level for including the caller of the offending method in the logged warning. Defaults to 1,
        meaning the direct caller of the method. It might make sense to increase this in case of the function call
        happening dynamically from a fixed position to not shadow the real caller (e.g. in case of overridden
        ``getattr`` methods).
    extenddoc (boolean): If True the original docstring of the wrapped function will be extended by the deprecation
        message, if False (default) it will be replaced with the deprecation message.
    includedoc (string): Message about the deprecation to include in the wrapped function's docstring.
    since (string): Version since when the function was deprecated, must be present for the docstring to get extended.

Returns:
    function: The wrapped function with the deprecation warnings in place.
"""

def get_formatted_size(num):
	"""
	Formats the given byte count as a human readable rounded size expressed in the most pressing unit among B(ytes),
	K(ilo)B(ytes), M(ega)B(ytes), G(iga)B(ytes) and T(era)B(ytes), with one decimal place.

	Based on http://stackoverflow.com/a/1094933/2028598

	Arguments:
	    num (int): The byte count to format

	Returns:
	    string: The formatted byte count.
	"""

	for x in ["B","KB","MB","GB"]:
		if num < 1024.0:
			return "%3.1f%s" % (num, x)
		num /= 1024.0
	return "%3.1f%s" % (num, "TB")


def is_allowed_file(filename, extensions):
	"""
	Determines if the provided ``filename`` has one of the supplied ``extensions``. The check is done case-insensitive.

	Arguments:
	    filename (string): The file name to check against the extensions.
	    extensions (list): The extensions to check against, a list of strings

	Return:
	    boolean: True if the file name's extension matches one of the allowed extensions, False otherwise.
	"""

	return "." in filename and filename.rsplit(".", 1)[1].lower() in map(str.lower, extensions)


def get_formatted_timedelta(d):
	"""
	Formats a timedelta instance as "HH:MM:ss" and returns the resulting string.

	Arguments:
	    d (datetime.timedelta): The timedelta instance to format

	Returns:
	    string: The timedelta formatted as "HH:MM:ss"
	"""

	if d is None:
		return None
	hours = d.days * 24 + d.seconds // 3600
	minutes = (d.seconds % 3600) // 60
	seconds = d.seconds % 60
	return "%02d:%02d:%02d" % (hours, minutes, seconds)


def get_formatted_datetime(d):
	"""
	Formats a datetime instance as "YYYY-mm-dd HH:MM" and returns the resulting string.

	Arguments:
	    d (datetime.datetime): The datetime instance to format

	Returns:
	    string: The datetime formatted as "YYYY-mm-dd HH:MM"
	"""

	if d is None:
		return None

	return d.strftime("%Y-%m-%d %H:%M")


def get_class(name):
	"""
	Retrieves the class object for a given fully qualified class name.

	Taken from http://stackoverflow.com/a/452981/2028598.

	Arguments:
	    name (string): The fully qualified class name, including all modules separated by ``.``

	Returns:
	    type: The class if it could be found.

	Raises:
	    AttributeError: The class could not be found.
	"""

	parts = name.split(".")
	module = ".".join(parts[:-1])
	m = __import__(module)
	for comp in parts[1:]:
		m = getattr(m, comp)
	return m


def get_exception_string():
	"""
	Retrieves the exception info of the last raised exception and returns it as a string formatted as
	``<exception type>: <exception message> @ <source file>:<function name>:<line number>``.

	Returns:
	    string: The formatted exception information.
	"""

	locationInfo = traceback.extract_tb(sys.exc_info()[2])[0]
	return "%s: '%s' @ %s:%s:%d" % (str(sys.exc_info()[0].__name__), str(sys.exc_info()[1]), os.path.basename(locationInfo[0]), locationInfo[2], locationInfo[1])


@deprecated("get_free_bytes has been deprecated and will be removed in the future",
            includedoc="Replaced by `psutil.disk_usage <http://pythonhosted.org/psutil/#psutil.disk_usage>`_.",
            since="1.2.5")
def get_free_bytes(path):
	import psutil
	return psutil.disk_usage(path).free


def get_dos_filename(origin, existing_filenames=None, extension=None, **kwargs):
	"""
	Converts the provided input filename to a 8.3 DOS compatible filename. If ``existing_filenames`` is provided, the
	conversion result will be guaranteed not to collide with any of the filenames provided thus.

	Uses :func:`find_collision_free_name` internally.

	Arguments:
	    input (string): The original filename incl. extension to convert to the 8.3 format.
	    existing_filenames (list): A list of existing filenames with which the generated 8.3 name must not collide.
	        Optional.
	    extension (string): The .3 file extension to use for the generated filename. If not provided, the extension of
	        the provided ``filename`` will simply be truncated to 3 characters.
	    kwargs (dict): Additional keyword arguments to provide to :func:`find_collision_free_name`.

	Returns:
	    string: A 8.3 compatible translation of the original filename, not colliding with the optionally provided
	        ``existing_filenames`` and with the provided ``extension`` or the original extension shortened to
	        a maximum of 3 characters.

	Raises:
	    ValueError: No 8.3 compatible name could be found that doesn't collide with the provided ``existing_filenames``.
	"""

	if origin is None:
		return None

	if existing_filenames is None:
		existing_filenames = []

	filename, ext = os.path.splitext(origin)
	if extension is None:
		extension = ext

	return find_collision_free_name(filename, extension, existing_filenames, **kwargs)


def find_collision_free_name(filename, extension, existing_filenames, max_power=2):
	"""
	Tries to find a collision free translation of "<filename>.<extension>" to the 8.3 DOS compatible format,
	preventing collisions with any of the ``existing_filenames``.

	First strips all of ``."/\\[]:;=,`` from the filename and extensions, converts them to lower case and truncates
	the ``extension`` to a maximum length of 3 characters.

	If the filename is already equal or less than 8 characters in length after that procedure and "<filename>.<extension>"
	are not contained in the ``existing_files``, that concatenation will be returned as the result.

	If not, the following algorithm will be applied to try to find a collision free name::

	    set counter := power := 1
	    while counter < 10^max_power:
	        set truncated := substr(filename, 0, 6 - power + 1) + "~" + counter
	        set result := "<truncated>.<extension>"
	        if result is collision free:
	            return result
	        counter++
	        if counter >= 10 ** power:
	            power++
	    raise ValueError

	This will basically -- for a given original filename of ``some_filename`` and an extension of ``gco`` -- iterate
	through names of the format ``some_f~1.gco``, ``some_f~2.gco``, ..., ``some_~10.gco``, ``some_~11.gco``, ...,
	``<prefix>~<n>.gco`` for ``n`` less than 10 ^ ``max_power``, returning as soon as one is found that is not colliding.

	Arguments:
	    filename (string): The filename without the extension to convert to 8.3.
	    extension (string): The extension to convert to 8.3 -- will be truncated to 3 characters if it's longer than
	        that.
	    existing_filenames (list): A list of existing filenames to prevent name collisions with.
	    max_power (int): Limits the possible attempts of generating a collision free name to 10 ^ ``max_power``
	        variations. Defaults to 2, so the name generation will maximally reach ``<name>~99.<ext>`` before
	        aborting and raising an exception.

	Returns:
	    string: A 8.3 representation of the provided original filename, ensured to not collide with the provided
	        ``existing_filenames``

	Raises:
	    ValueError: No collision free name could be found.
	"""

	# TODO unit test!

	if not isinstance(filename, unicode):
		filename = unicode(filename)
	if not isinstance(extension, unicode):
		extension = unicode(extension)

	def make_valid(text):
		return re.sub(r"\s+", "_", text.translate({ord(i):None for i in ".\"/\\[]:;=,"})).lower()

	filename = make_valid(filename)
	extension = make_valid(extension)
	extension = extension[:3] if len(extension) > 3 else extension

	if len(filename) <= 8 and not filename + "." + extension in existing_filenames:
		# early exit
		return filename + "." + extension

	counter = 1
	power = 1
	while counter < (10 ** max_power):
		result = filename[:(6 - power + 1)] + "~" + str(counter) + "." + extension
		if result not in existing_filenames:
			return result
		counter += 1
		if counter >= 10 ** power:
			power += 1

	raise ValueError("Can't create a collision free filename")


def silent_remove(file):
	"""
	Silently removes a file. Does not raise an error if the file doesn't exist.

	Arguments:
	    file (string): The path of the file to be removed
	"""

	try:
		os.remove(file)
	except OSError:
		pass


def sanitize_ascii(line):
	if not isinstance(line, basestring):
		raise ValueError("Expected either str or unicode but got {} instead".format(line.__class__.__name__ if line is not None else None))
	return to_unicode(line, encoding="ascii", errors="replace").rstrip()


def filter_non_ascii(line):
	"""
	Filter predicate to test if a line contains non ASCII characters.

	Arguments:
	    line (string): The line to test

	Returns:
	    boolean: True if the line contains non ASCII characters, False otherwise.
	"""

	try:
		to_str(to_unicode(line, encoding="ascii"), encoding="ascii")
		return False
	except ValueError:
		return True


def to_str(s_or_u, encoding="utf-8", errors="strict"):
	"""Make sure ``s_or_u`` is a str."""
	if isinstance(s_or_u, unicode):
		return s_or_u.encode(encoding, errors=errors)
	else:
		return s_or_u


def to_unicode(s_or_u, encoding="utf-8", errors="strict"):
	"""Make sure ``s_or_u`` is a unicode string."""
	if isinstance(s_or_u, str):
		return s_or_u.decode(encoding, errors=errors)
	else:
		return s_or_u


def is_running_from_source():
	root = os.path.abspath(os.path.join(os.path.dirname(__file__), "../../.."))
	return os.path.isdir(os.path.join(root, "src")) and os.path.isfile(os.path.join(root, "setup.py"))


def dict_merge(a, b):
	"""
	Recursively deep-merges two dictionaries.

	Taken from https://www.xormedia.com/recursively-merge-dictionaries-in-python/

	Example::

	    >>> a = dict(foo="foo", bar="bar", fnord=dict(a=1))
	    >>> b = dict(foo="other foo", fnord=dict(b=2, l=["some", "list"]))
	    >>> expected = dict(foo="other foo", bar="bar", fnord=dict(a=1, b=2, l=["some", "list"]))
	    >>> dict_merge(a, b) == expected
	    True

	Arguments:
	    a (dict): The dictionary to merge ``b`` into
	    b (dict): The dictionary to merge into ``a``

	Returns:
	    dict: ``b`` deep-merged into ``a``
	"""

	from copy import deepcopy

	if not isinstance(b, dict):
		return b
	result = deepcopy(a)
	for k, v in b.iteritems():
		if k in result and isinstance(result[k], dict):
			result[k] = dict_merge(result[k], v)
		else:
			result[k] = deepcopy(v)
	return result


def dict_sanitize(a, b):
	"""
	Recursively deep-sanitizes ``a`` based on ``b``, removing all keys (and
	associated values) from ``a`` that do not appear in ``b``.

	Example::

	    >>> a = dict(foo="foo", bar="bar", fnord=dict(a=1, b=2, l=["some", "list"]))
	    >>> b = dict(foo=None, fnord=dict(a=None, b=None))
	    >>> expected = dict(foo="foo", fnord=dict(a=1, b=2))
	    >>> dict_sanitize(a, b) == expected
	    True
	    >>> dict_clean(a, b) == expected
	    True

	Arguments:
	    a (dict): The dictionary to clean against ``b``.
	    b (dict): The dictionary containing the key structure to clean from ``a``.

	Results:
	    dict: A new dict based on ``a`` with all keys (and corresponding values) found in ``b`` removed.
	"""

	from copy import deepcopy
	if not isinstance(b, dict):
		return a

	result = deepcopy(a)
	for k, v in a.iteritems():
		if not k in b:
			del result[k]
		elif isinstance(v, dict):
			result[k] = dict_sanitize(v, b[k])
		else:
			result[k] = deepcopy(v)
	return result
dict_clean = deprecated("dict_clean has been renamed to dict_sanitize",
                        includedoc="Replaced by :func:`dict_sanitize`")(dict_sanitize)


def dict_minimal_mergediff(source, target):
	"""
	Recursively calculates the minimal dict that would be needed to be deep merged with
	a in order to produce the same result as deep merging a and b.

	Example::

	    >>> a = dict(foo=dict(a=1, b=2), bar=dict(c=3, d=4))
	    >>> b = dict(bar=dict(c=3, d=5), fnord=None)
	    >>> c = dict_minimal_mergediff(a, b)
	    >>> c == dict(bar=dict(d=5), fnord=None)
	    True
	    >>> dict_merge(a, c) == dict_merge(a, b)
	    True

	Arguments:
	    source (dict): Source dictionary
	    target (dict): Dictionary to compare to source dictionary and derive diff for

	Returns:
	    dict: The minimal dictionary to deep merge on ``source`` to get the same result
	        as deep merging ``target`` on ``source``.
	"""

	if not isinstance(source, dict) or not isinstance(target, dict):
		raise ValueError("source and target must be dictionaries")

	if source == target:
		# shortcut: if both are equal, we return an empty dict as result
		return dict()

	from copy import deepcopy

	all_keys = set(source.keys() + target.keys())
	result = dict()
	for k in all_keys:
		if k not in target:
			# key not contained in b => not contained in result
			continue

		if k in source:
			# key is present in both dicts, we have to take a look at the value
			value_source = source[k]
			value_target = target[k]

			if value_source != value_target:
				# we only need to look further if the values are not equal

				if isinstance(value_source, dict) and isinstance(value_target, dict):
					# both are dicts => deeper down it goes into the rabbit hole
					result[k] = dict_minimal_mergediff(value_source, value_target)
				else:
					# new b wins over old a
					result[k] = deepcopy(value_target)

		else:
			# key is new, add it
			result[k] = deepcopy(target[k])
	return result


def dict_contains_keys(keys, dictionary):
	"""
	Recursively deep-checks if ``dictionary`` contains all keys found in ``keys``.

	Example::

	    >>> positive = dict(foo="some_other_bar", fnord=dict(b=100))
	    >>> negative = dict(foo="some_other_bar", fnord=dict(b=100, d=20))
	    >>> dictionary = dict(foo="bar", fnord=dict(a=1, b=2, c=3))
	    >>> dict_contains_keys(positive, dictionary)
	    True
	    >>> dict_contains_keys(negative, dictionary)
	    False

	Arguments:
	    a (dict): The dictionary to check for the keys from ``b``.
	    b (dict): The dictionary whose keys to check ``a`` for.

	Returns:
	    boolean: True if all keys found in ``b`` are also present in ``a``, False otherwise.
	"""

	if not isinstance(keys, dict) or not isinstance(dictionary, dict):
		return False

	for k, v in keys.iteritems():
		if not k in dictionary:
			return False
		elif isinstance(v, dict):
			if not dict_contains_keys(v, dictionary[k]):
				return False

	return True


<<<<<<< HEAD
class fallback_dict(dict):
	def __init__(self, custom, *fallbacks):
		self.custom = custom
		self.fallbacks = fallbacks

	def __getitem__(self, item):
		for dictionary in self._all():
			if item in dictionary:
				return dictionary[item]
		raise KeyError()

	def __setitem__(self, key, value):
		self.custom[key] = value

	def __delitem__(self, key):
		for dictionary in self._all():
			if key in dictionary:
				del dictionary[key]

	def keys(self):
		result = set()
		for dictionary in self._all():
			result += dictionary.keys()
		return result

	def _all(self):
		return [self.custom] + list(self.fallbacks)
=======
def dict_filter(dictionary, filter_function):
	"""
	Filters a dictionary with the provided filter_function

	Example::

	    >>> data = dict(key1="value1", key2="value2", other_key="other_value", foo="bar", bar="foo")
	    >>> dict_filter(data, lambda k, v: k.startswith("key")) == dict(key1="value1", key2="value2")
	    True
	    >>> dict_filter(data, lambda k, v: v.startswith("value")) == dict(key1="value1", key2="value2")
	    True
	    >>> dict_filter(data, lambda k, v: k == "foo" or v == "foo") == dict(foo="bar", bar="foo")
	    True
	    >>> dict_filter(data, lambda k, v: False) == dict()
	    True
	    >>> dict_filter(data, lambda k, v: True) == data
	    True
	    >>> dict_filter(None, lambda k, v: True)
	    Traceback (most recent call last):
	        ...
	    AssertionError
	    >>> dict_filter(data, None)
	    Traceback (most recent call last):
	        ...
	    AssertionError

	Arguments:
	    dictionary (dict): The dictionary to filter
	    filter_function (callable): The filter function to apply, called with key and
	        value of an entry in the dictionary, must return ``True`` for values to
	        keep and ``False`` for values to strip

	Returns:
	    dict: A shallow copy of the provided dictionary, stripped of the key-value-pairs
	        for which the ``filter_function`` returned ``False``
	"""
	assert isinstance(dictionary, dict)
	assert callable(filter_function)
	return dict((k, v) for k, v in dictionary.items() if filter_function(k, v))
>>>>>>> 6473937b


class Object(object):
	pass

def interface_addresses(family=None):
	"""
	Retrieves all of the host's network interface addresses.
	"""

	import netifaces
	if not family:
		family = netifaces.AF_INET

	for interface in netifaces.interfaces():
		try:
			ifaddresses = netifaces.ifaddresses(interface)
		except:
			continue
		if family in ifaddresses:
			for ifaddress in ifaddresses[family]:
				if not ifaddress["addr"].startswith("169.254."):
					yield ifaddress["addr"]

def address_for_client(host, port):
	"""
	Determines the address of the network interface on this host needed to connect to the indicated client host and port.
	"""

	import socket

	for address in interface_addresses():
		try:
			sock = socket.socket(socket.AF_INET, socket.SOCK_DGRAM)
			sock.bind((address, 0))
			sock.connect((host, port))
			return address
		except:
			continue


@contextlib.contextmanager
def atomic_write(filename, mode="w+b", prefix="tmp", suffix=""):
	temp_config = tempfile.NamedTemporaryFile(mode=mode, prefix=prefix, suffix=suffix, delete=False)
	try:
		yield temp_config
	finally:
		temp_config.close()
	shutil.move(temp_config.name, filename)


@contextlib.contextmanager
def tempdir(ignore_errors=False, onerror=None, **kwargs):
	import tempfile
	import shutil

	dirpath = tempfile.mkdtemp(**kwargs)
	try:
		yield dirpath
	finally:
		shutil.rmtree(dirpath, ignore_errors=ignore_errors, onerror=onerror)


def bom_aware_open(filename, encoding="ascii", mode="r", **kwargs):
	import codecs

	codec = codecs.lookup(encoding)
	encoding = codec.name

	if kwargs is None:
		kwargs = dict()

	potential_bom_attribute = "BOM_" + codec.name.replace("utf-", "utf").upper()
	if "r" in mode and hasattr(codecs, potential_bom_attribute):
		# these encodings might have a BOM, so let's see if there is one
		bom = getattr(codecs, potential_bom_attribute)

		with open(filename, "rb") as f:
			header = f.read(4)

		if header.startswith(bom):
			encoding += "-sig"

	return codecs.open(filename, encoding=encoding, mode=mode, **kwargs)


def is_hidden_path(path):
	if path is None:
		# we define a None path as not hidden here
		return False

	filename = os.path.basename(path)
	if filename.startswith("."):
		# filenames starting with a . are hidden
		return True

	if sys.platform == "win32":
		# if we are running on windows we also try to read the hidden file
		# attribute via the windows api
		try:
			import ctypes
			attrs = ctypes.windll.kernel32.GetFileAttributesW(unicode(path))
			assert attrs != -1     # INVALID_FILE_ATTRIBUTES == -1
			return bool(attrs & 2) # FILE_ATTRIBUTE_HIDDEN == 2
		except (AttributeError, AssertionError):
			pass

	# if we reach that point, the path is not hidden
	return False


class RepeatedTimer(threading.Thread):
	"""
	This class represents an action that should be run repeatedly in an interval. It is similar to python's
	own :class:`threading.Timer` class, but instead of only running once the ``function`` will be run again and again,
	sleeping the stated ``interval`` in between.

	RepeatedTimers are started, as with threads, by calling their ``start()`` method. The timer can be stopped (in
	between runs) by calling the :func:`cancel` method. The interval the time waited before execution of a loop may
	not be exactly the same as the interval specified by the user.

	For example:

	.. code-block:: python

	   def hello():
	       print("Hello World!")

	   t = RepeatedTimer(1.0, hello)
	   t.start() # prints "Hello World!" every second

	Another example with dynamic interval and loop condition:

	.. code-block:: python

	   count = 0
	   maximum = 5
	   factor = 1

	   def interval():
	       global count
	       global factor
	       return count * factor

	   def condition():
	       global count
	       global maximum
	       return count <= maximum

	   def hello():
	       print("Hello World!")

	       global count
	       count += 1

	   t = RepeatedTimer(interval, hello, run_first=True, condition=condition)
	   t.start() # prints "Hello World!" 5 times, printing the first one
	             # directly, then waiting 1, 2, 3, 4s in between (adaptive interval)

	Arguments:
	    interval (float or callable): The interval between each ``function`` call, in seconds. Can also be a callable
	        returning the interval to use, in case the interval is not static.
	    function (callable): The function to call.
	    args (list or tuple): The arguments for the ``function`` call. Defaults to an empty list.
	    kwargs (dict): The keyword arguments for the ``function`` call. Defaults to an empty dict.
	    run_first (boolean): If set to True, the function will be run for the first time *before* the first wait period.
	        If set to False (the default), the function will be run for the first time *after* the first wait period.
	    condition (callable): Condition that needs to be True for loop to continue. Defaults to ``lambda: True``.
	    on_condition_false (callable): Callback to call when the timer finishes due to condition becoming false. Will
	        be called before the ``on_finish`` callback.
	    on_cancelled (callable): Callback to call when the timer finishes due to being cancelled. Will be called
	        before the ``on_finish`` callback.
	    on_finish (callable): Callback to call when the timer finishes, either due to being cancelled or since
	        the condition became false.
	    daemon (bool): daemon flag to set on underlying thread.
	"""

	def __init__(self, interval, function, args=None, kwargs=None,
	             run_first=False, condition=None, on_condition_false=None,
	             on_cancelled=None, on_finish=None, daemon=True):
		threading.Thread.__init__(self)

		if args is None:
			args = []
		if kwargs is None:
			kwargs = dict()
		if condition is None:
			condition = lambda: True

		if not callable(interval):
			self.interval = lambda: interval
		else:
			self.interval = interval

		self.function = function
		self.finished = threading.Event()
		self.args = args
		self.kwargs = kwargs
		self.run_first = run_first
		self.condition = condition

		self.on_condition_false = on_condition_false
		self.on_cancelled = on_cancelled
		self.on_finish = on_finish

		self.daemon = daemon

	def cancel(self):
		self._finish(self.on_cancelled)

	def run(self):
		while self.condition():
			if self.run_first:
				# if we are to run the function BEFORE waiting for the first time
				self.function(*self.args, **self.kwargs)

				# make sure our condition is still met before running into the downtime
				if not self.condition():
					break

			# wait, but break if we are cancelled
			self.finished.wait(self.interval())
			if self.finished.is_set():
				return

			if not self.run_first:
				# if we are to run the function AFTER waiting for the first time
				self.function(*self.args, **self.kwargs)

		# we'll only get here if the condition was false
		self._finish(self.on_condition_false)

	def _finish(self, *callbacks):
		self.finished.set()

		for callback in callbacks:
			if not callable(callback):
				continue
			callback()

		if callable(self.on_finish):
			self.on_finish()


class CountedEvent(object):

	def __init__(self, value=0, max=None, name=None):
		logger_name = __name__ + ".CountedEvent" + (".{name}".format(name=name) if name is not None else "")
		self._logger = logging.getLogger(logger_name)

		self._counter = 0
		self._max = max
		self._mutex = threading.Lock()
		self._event = threading.Event()

		self._internal_set(value)

	def set(self):
		with self._mutex:
			self._internal_set(self._counter + 1)

	def clear(self, completely=False):
		with self._mutex:
			if completely:
				self._internal_set(0)
			else:
				self._internal_set(self._counter - 1)

	def wait(self, timeout=None):
		self._event.wait(timeout)

	def blocked(self):
		with self._mutex:
			return self._counter == 0

	def _internal_set(self, value):
		self._logger.debug("New counter value: {value}".format(value=value))
		self._counter = value
		if self._counter <= 0:
			self._counter = 0
			self._event.clear()
			self._logger.debug("Cleared event")
		else:
			if self._max is not None and self._counter > self._max:
				self._counter = self._max
			self._event.set()
			self._logger.debug("Set event")


class InvariantContainer(object):
	def __init__(self, initial_data=None, guarantee_invariant=None):
		from collections import Iterable
		from threading import RLock

		if guarantee_invariant is None:
			guarantee_invariant = lambda data: data

		self._data = []
		self._mutex = RLock()
		self._invariant = guarantee_invariant

		if initial_data is not None and isinstance(initial_data, Iterable):
			for item in initial_data:
				self.append(item)

	def append(self, item):
		with self._mutex:
			self._data.append(item)
			self._data = self._invariant(self._data)

	def remove(self, item):
		with self._mutex:
			self._data.remove(item)
			self._data = self._invariant(self._data)

	def __len__(self):
		return len(self._data)

	def __iter__(self):
		return self._data.__iter__()<|MERGE_RESOLUTION|>--- conflicted
+++ resolved
@@ -548,7 +548,6 @@
 	return True
 
 
-<<<<<<< HEAD
 class fallback_dict(dict):
 	def __init__(self, custom, *fallbacks):
 		self.custom = custom
@@ -576,7 +575,9 @@
 
 	def _all(self):
 		return [self.custom] + list(self.fallbacks)
-=======
+
+
+
 def dict_filter(dictionary, filter_function):
 	"""
 	Filters a dictionary with the provided filter_function
@@ -616,7 +617,6 @@
 	assert isinstance(dictionary, dict)
 	assert callable(filter_function)
 	return dict((k, v) for k, v in dictionary.items() if filter_function(k, v))
->>>>>>> 6473937b
 
 
 class Object(object):
