function DataUpdater(allViewModels) {
    var self = this;

    self.allViewModels = allViewModels;

    self._pluginHash = undefined;
    self._configHash = undefined;

    self._throttleFactor = 1;
    self._baseProcessingLimit = 500.0;
    self._lastProcessingTimes = [];
    self._lastProcessingTimesSize = 20;

<<<<<<< HEAD
    self._timelapse_popup = undefined;
=======
    self.connect = function() {
        var options = {};
        if (SOCKJS_DEBUG) {
            options["debug"] = true;
        }

        self._socket = new SockJS(SOCKJS_URI, undefined, options);
        self._socket.onopen = self._onconnect;
        self._socket.onclose = self._onclose;
        self._socket.onmessage = self._onmessage;
    };

    self.reconnect = function() {
        self._socket.close();
        delete self._socket;
        self.connect();
    };
>>>>>>> 51a1953d

    self.increaseThrottle = function() {
        self.setThrottle(self._throttleFactor + 1);
    };

    self.decreaseThrottle = function() {
        if (self._throttleFactor <= 1) {
            return;
        }
        self.setThrottle(self._throttleFactor - 1);
    };

    self.setThrottle = function(throttle) {
        self._throttleFactor = throttle;

        self._send("throttle", self._throttleFactor);
        log.debug("DataUpdater: New SockJS throttle factor:", self._throttleFactor, " new processing limit:", self._baseProcessingLimit * self._throttleFactor);
    };

    self._send = function(message, data) {
        var payload = {};
        payload[message] = data;
        self._socket.send(JSON.stringify(payload));
    };

    self.connect = function() {
        OctoPrint.socket.connect({debug: !!SOCKJS_DEBUG});
    };

    self.reconnect = function() {
        OctoPrint.socket.reconnect();
    };

    self._onReconnectAttempt = function(trial) {
        if (trial <= 0) {
            // Only consider it a real disconnect if the trial number has exceeded our threshold.
            return;
        }

        var handled = false;
        callViewModelsIf(
            self.allViewModels,
            "onServerDisconnect",
            function() { return !handled; },
            function(method) { var result = method(); handled = (result !== undefined && !result) || handled; }
        );

        if (handled) {
            return true;
        }

        showOfflineOverlay(
            gettext("Server is offline"),
            gettext("The server appears to be offline, at least I'm not getting any response from it. I'll try to reconnect automatically <strong>over the next couple of minutes</strong>, however you are welcome to try a manual reconnect anytime using the button below."),
            self.reconnect
        );
    };

    self._onReconnectFailed = function() {
        var handled = false;
        callViewModelsIf(
            self.allViewModels,
            "onServerDisconnect",
            function() { return !handled; },
            function(method) { var result = method(); handled = (result !== undefined && !result) || handled; }
        );

        if (handled) {
            return;
        }

        $("#offline_overlay_title").text(gettext("Server is offline"));
        $("#offline_overlay_message").html(gettext("The server appears to be offline, at least I'm not getting any response from it. I <strong>could not reconnect automatically</strong>, but you may try a manual reconnect using the button below."));
    };

    self._onConnected = function(event) {
        var data = event.data;

        // update version information
        var oldVersion = VERSION;
        VERSION = data["version"];
        DISPLAY_VERSION = data["display_version"];
        BRANCH = data["branch"];
        $("span.version").text(DISPLAY_VERSION);

        // update plugin hash
        var oldPluginHash = self._pluginHash;
        self._pluginHash = data["plugin_hash"];

        // update config hash
        var oldConfigHash = self._configHash;
        self._configHash = data["config_hash"];

        // if the offline overlay is still showing, now's a good time to
        // hide it, plus reload the camera feed if it's currently displayed
        if ($("#offline_overlay").is(":visible")) {
            hideOfflineOverlay();
            callViewModels(self.allViewModels, "onServerReconnect");
            callViewModels(self.allViewModels, "onDataUpdaterReconnect");

            if ($('#tabs li[class="active"] a').attr("href") == "#control") {
                $("#webcam_image").attr("src", CONFIG_WEBCAM_STREAM + "?" + new Date().getTime());
            }
        } else {
            callViewModels(self.allViewModels, "onServerConnect");
        }

        // if the version, the plugin hash or the config hash changed, we
        // want the user to reload the UI since it might be stale now
        var versionChanged = oldVersion != VERSION;
        var pluginsChanged = oldPluginHash != undefined && oldPluginHash != self._pluginHash;
        var configChanged = oldConfigHash != undefined && oldConfigHash != self._configHash;
        if (versionChanged || pluginsChanged || configChanged) {
            showReloadOverlay();
        }
    };

    self._onHistoryData = function(event) {
        callViewModels(self.allViewModels, "fromHistoryData", [event.data]);
    };

    self._onCurrentData = function(event) {
        callViewModels(self.allViewModels, "fromCurrentData", [event.data]);
    };

<<<<<<< HEAD
    self._onSlicingProgress = function(event) {
        $("#gcode_upload_progress").find(".bar").text(_.sprintf(gettext("Slicing ... (%(percentage)d%%)"), {percentage: Math.round(event.data["progress"])}));
=======
                    _.each(self.allViewModels, function(viewModel) {
                        if (viewModel.hasOwnProperty("onSlicingProgress")) {
                            viewModel.onSlicingProgress(data["slicer"], data["model_path"], data["machinecode_path"], data["progress"]);
                        }
                    });
                    break;
                }
                case "event": {
                    var type = data["type"];
                    var payload = data["payload"];
                    var html = "";
>>>>>>> 51a1953d

        var data = event.data;
        callViewModels(self.allViewModels, "onSlicingProgress", [
            data["slicer"],
            data["model_path"],
            data["machinecode_path"],
            data["progress"]
        ]);
    };

<<<<<<< HEAD
    self._onEvent = function(event) {
        var gcodeUploadProgress = $("#gcode_upload_progress");
        var gcodeUploadProgressBar = $(".bar", gcodeUploadProgress);

        var type = event.data["type"];
        var payload = event.data["payload"];
        var html = "";
        var format = {};
=======
                    if (type == "SlicingStarted") {
                        gcodeUploadProgress.addClass("progress-striped").addClass("active");
                        gcodeUploadProgressBar.css("width", "100%");
                        if (payload.progressAvailable) {
                            gcodeUploadProgressBar.text(_.sprintf(gettext("Slicing ... (%(percentage)d%%)"), {percentage: 0}));
                        } else {
                            gcodeUploadProgressBar.text(gettext("Slicing ..."));
                        }
                    } else if (type == "SlicingDone") {
                        gcodeUploadProgress.removeClass("progress-striped").removeClass("active");
                        gcodeUploadProgressBar.css("width", "0%");
                        gcodeUploadProgressBar.text("");
                        new PNotify({title: gettext("Slicing done"), text: _.sprintf(gettext("Sliced %(stl)s to %(gcode)s, took %(time).2f seconds"), payload), type: "success"});
                    } else if (type == "SlicingCancelled") {
                        gcodeUploadProgress.removeClass("progress-striped").removeClass("active");
                        gcodeUploadProgressBar.css("width", "0%");
                        gcodeUploadProgressBar.text("");
                    } else if (type == "SlicingFailed") {
                        gcodeUploadProgress.removeClass("progress-striped").removeClass("active");
                        gcodeUploadProgressBar.css("width", "0%");
                        gcodeUploadProgressBar.text("");

                        html = _.sprintf(gettext("Could not slice %(stl)s to %(gcode)s: %(reason)s"), payload);
                        new PNotify({title: gettext("Slicing failed"), text: html, type: "error", hide: false});
                    } else if (type == "TransferStarted") {
                        gcodeUploadProgress.addClass("progress-striped").addClass("active");
                        gcodeUploadProgressBar.css("width", "100%");
                        gcodeUploadProgressBar.text(gettext("Streaming ..."));
                    } else if (type == "TransferDone") {
                        gcodeUploadProgress.removeClass("progress-striped").removeClass("active");
                        gcodeUploadProgressBar.css("width", "0%");
                        gcodeUploadProgressBar.text("");
                        new PNotify({
                            title: gettext("Streaming done"),
                            text: _.sprintf(gettext("Streamed %(local)s to %(remote)s on SD, took %(time).2f seconds"), payload),
                            type: "success"
                        });
                    } else if (type == "PrintCancelled") {
                        if (payload.firmwareError) {
                            new PNotify({
                                title: gettext("Unhandled communication error"),
                                text: _.sprintf(gettext("There was an unhandled error while talking to the printer. Due to that the ongoing print job was cancelled. Error: %(firmwareError)s"), payload),
                                type: "error",
                                hide: false
                            });
                        }
                    } else if (type == "Error") {
                        new PNotify({
                                title: gettext("Unhandled communication error"),
                                text: _.sprintf(gettext("The was an unhandled error while talking to the printer. Due to that OctoPrint disconnected. Error: %(error)s"), payload),
                                type: "error",
                                hide: false
                        });
                    }
>>>>>>> 51a1953d

        log.debug("Got event " + type + " with payload: " + JSON.stringify(payload));

        if (type == "SettingsUpdated") {
            if (payload && payload.hasOwnProperty("config_hash")) {
                self._configHash = payload.config_hash;
            }
        } else if (type == "MovieRendering") {
            if (self._timelapse_popup !== undefined) {
                self._timelapse_popup.remove();
            }
            self._timelapse_popup = new PNotify({
                title: gettext("Rendering timelapse"),
                text: _.sprintf(gettext("Now rendering timelapse %(movie_basename)s. Due to performance reasons it is not recommended to start a print job while a movie is still rendering."), payload),
                hide: false,
                callbacks: {
                    before_close: function() {
                        self._timelapse_popup = undefined;
                    }
                }
            });
        } else if (type == "MovieDone") {
            if (self._timelapse_popup !== undefined) {
                self._timelapse_popup.remove();
            }
            self._timelapse_popup = new PNotify({
                title: gettext("Timelapse ready"),
                text: _.sprintf(gettext("New timelapse %(movie_basename)s is done rendering."), payload),
                type: "success",
                callbacks: {
                    before_close: function(notice) {
                        if (self._timelapse_popup == notice) {
                            self._timelapse_popup = undefined;
                        }
                    }
                }
            });
        } else if (type == "MovieFailed") {
            html = "<p>" + _.sprintf(gettext("Rendering of timelapse %(movie_basename)s failed with return code %(returncode)s"), payload) + "</p>";
            html += pnotifyAdditionalInfo('<pre style="overflow: auto">' + payload.error + '</pre>');

            if (self._timelapse_popup !== undefined) {
                self._timelapse_popup.remove();
            }
            self._timelapse_popup = new PNotify({
                title: gettext("Rendering failed"),
                text: html,
                type: "error",
                hide: false,
                callbacks: {
                    before_close: function(notice) {
                        if (self._timelapse_popup == notice) {
                            self._timelapse_popup = undefined;
                        }
                    }
                }
            });
        } else if (type == "PostRollStart") {
            var title = gettext("Capturing timelapse postroll");

            var text;
            if (!payload.postroll_duration) {
                text = _.sprintf(gettext("Now capturing timelapse post roll, this will take only a moment..."), format);
            } else {
                format = {
                    time: moment().add(payload.postroll_duration, "s").format("LT")
                };

                if (payload.postroll_duration > 60) {
                    format.duration = _.sprintf(gettext("%(minutes)d min"), {minutes: payload.postroll_duration / 60});
                    text = _.sprintf(gettext("Now capturing timelapse post roll, this will take approximately %(duration)s (so until %(time)s)..."), format);
                } else {
                    format.duration = _.sprintf(gettext("%(seconds)d sec"), {seconds: payload.postroll_duration});
                    text = _.sprintf(gettext("Now capturing timelapse post roll, this will take approximately %(duration)s..."), format);
                }
            }

            if (self._timelapse_popup !== undefined) {
                self._timelapse_popup.remove();
            }
            self._timelapse_popup = new PNotify({
                title: title,
                text: text,
                hide: false,
                callbacks: {
                    before_close: function(notice) {
                        if (self._timelapse_popup == notice) {
                            self._timelapse_popup = undefined;
                        }
                    }
                }
            });
        } else if (type == "SlicingStarted") {
            gcodeUploadProgress.addClass("progress-striped").addClass("active");
            gcodeUploadProgressBar.css("width", "100%");
            if (payload.progressAvailable) {
                gcodeUploadProgressBar.text(_.sprintf(gettext("Slicing ... (%(percentage)d%%)"), {percentage: 0}));
            } else {
                gcodeUploadProgressBar.text(gettext("Slicing ..."));
            }
        } else if (type == "SlicingDone") {
            gcodeUploadProgress.removeClass("progress-striped").removeClass("active");
            gcodeUploadProgressBar.css("width", "0%");
            gcodeUploadProgressBar.text("");
            new PNotify({title: gettext("Slicing done"), text: _.sprintf(gettext("Sliced %(stl)s to %(gcode)s, took %(time).2f seconds"), payload), type: "success"});
        } else if (type == "SlicingCancelled") {
            gcodeUploadProgress.removeClass("progress-striped").removeClass("active");
            gcodeUploadProgressBar.css("width", "0%");
            gcodeUploadProgressBar.text("");
        } else if (type == "SlicingFailed") {
            gcodeUploadProgress.removeClass("progress-striped").removeClass("active");
            gcodeUploadProgressBar.css("width", "0%");
            gcodeUploadProgressBar.text("");

            html = _.sprintf(gettext("Could not slice %(stl)s to %(gcode)s: %(reason)s"), payload);
            new PNotify({title: gettext("Slicing failed"), text: html, type: "error", hide: false});
        } else if (type == "TransferStarted") {
            gcodeUploadProgress.addClass("progress-striped").addClass("active");
            gcodeUploadProgressBar.css("width", "100%");
            gcodeUploadProgressBar.text(gettext("Streaming ..."));
        } else if (type == "TransferDone") {
            gcodeUploadProgress.removeClass("progress-striped").removeClass("active");
            gcodeUploadProgressBar.css("width", "0%");
            gcodeUploadProgressBar.text("");
            new PNotify({
                title: gettext("Streaming done"),
                text: _.sprintf(gettext("Streamed %(local)s to %(remote)s on SD, took %(time).2f seconds"), payload),
                type: "success"
            });
        } else if (type == "PrintCancelled") {
            if (payload.firmwareError) {
                new PNotify({
                    title: gettext("Unhandled communication error"),
                    text: _.sprintf(gettext("There was an unhandled error while talking to the printer. Due to that the ongoing print job was cancelled. Error: %(firmwareError)s"), payload),
                    type: "error",
                    hide: false
                });
            }
        } else if (type == "Error") {
            new PNotify({
                    title: gettext("Unhandled communication error"),
                    text: _.sprintf(gettext("The was an unhandled error while talking to the printer. Due to that OctoPrint disconnected. Error: %(error)s"), payload),
                    type: "error",
                    hide: false
            });
        }

        var legacyEventHandlers = {
            "UpdatedFiles": "onUpdatedFiles",
            "MetadataStatisticsUpdated": "onMetadataStatisticsUpdated",
            "MetadataAnalysisFinished": "onMetadataAnalysisFinished",
            "SlicingDone": "onSlicingDone",
            "SlicingCancelled": "onSlicingCancelled",
            "SlicingFailed": "onSlicingFailed"
        };
        _.each(self.allViewModels, function(viewModel) {
            if (viewModel.hasOwnProperty("onEvent" + type)) {
                viewModel["onEvent" + type](payload);
            } else if (legacyEventHandlers.hasOwnProperty(type) && viewModel.hasOwnProperty(legacyEventHandlers[type])) {
                // there might still be code that uses the old callbacks, make sure those still get called
                // but log a warning
                log.warn("View model " + viewModel.name + " is using legacy event handler " + legacyEventHandlers[type] + ", new handler is called " + legacyEventHandlers[type]);
                viewModel[legacyEventHandlers[type]](payload);
            }
        });
    };

    self._onTimelapse = function(event) {
        callViewModels(self.allViewModels, "fromTimelapseData", [event.data]);
    };

    self._onPluginMessage = function(event) {
        callViewModels(self.allViewModels, "onDataUpdaterPluginMessage", [event.data.plugin, event.data.data]);
    };

    self._onIncreaseRate = function(measurement, minimum) {
        log.debug("We are fast (" + measurement + " < " + minimum + "), increasing refresh rate");
        OctoPrint.socket.increaseRate();
    };

    self._onDecreaseRate = function(measurement, maximum) {
        log.debug("We are slow (" + measurement + " > " + maximum + "), reducing refresh rate");
        OctoPrint.socket.decreaseRate();
    };

    OctoPrint.socket.onReconnectAttempt = self._onReconnectAttempt;
    OctoPrint.socket.onReconnectFailed = self._onReconnectFailed;
    OctoPrint.socket.onRateTooHigh = self._onDecreaseRate;
    OctoPrint.socket.onRateTooLow = self._onIncreaseRate;
    OctoPrint.socket
        .onMessage("connected", self._onConnected)
        .onMessage("history", self._onHistoryData)
        .onMessage("current", self._onCurrentData)
        .onMessage("slicingProgress", self._onSlicingProgress)
        .onMessage("event", self._onEvent)
        .onMessage("timelapse", self._onTimelapse)
        .onMessage("plugin", self._onPluginMessage);

    self.connect();
}<|MERGE_RESOLUTION|>--- conflicted
+++ resolved
@@ -10,28 +10,6 @@
     self._baseProcessingLimit = 500.0;
     self._lastProcessingTimes = [];
     self._lastProcessingTimesSize = 20;
-
-<<<<<<< HEAD
-    self._timelapse_popup = undefined;
-=======
-    self.connect = function() {
-        var options = {};
-        if (SOCKJS_DEBUG) {
-            options["debug"] = true;
-        }
-
-        self._socket = new SockJS(SOCKJS_URI, undefined, options);
-        self._socket.onopen = self._onconnect;
-        self._socket.onclose = self._onclose;
-        self._socket.onmessage = self._onmessage;
-    };
-
-    self.reconnect = function() {
-        self._socket.close();
-        delete self._socket;
-        self.connect();
-    };
->>>>>>> 51a1953d
 
     self.increaseThrottle = function() {
         self.setThrottle(self._throttleFactor + 1);
@@ -157,22 +135,8 @@
         callViewModels(self.allViewModels, "fromCurrentData", [event.data]);
     };
 
-<<<<<<< HEAD
     self._onSlicingProgress = function(event) {
         $("#gcode_upload_progress").find(".bar").text(_.sprintf(gettext("Slicing ... (%(percentage)d%%)"), {percentage: Math.round(event.data["progress"])}));
-=======
-                    _.each(self.allViewModels, function(viewModel) {
-                        if (viewModel.hasOwnProperty("onSlicingProgress")) {
-                            viewModel.onSlicingProgress(data["slicer"], data["model_path"], data["machinecode_path"], data["progress"]);
-                        }
-                    });
-                    break;
-                }
-                case "event": {
-                    var type = data["type"];
-                    var payload = data["payload"];
-                    var html = "";
->>>>>>> 51a1953d
 
         var data = event.data;
         callViewModels(self.allViewModels, "onSlicingProgress", [
@@ -183,7 +147,6 @@
         ]);
     };
 
-<<<<<<< HEAD
     self._onEvent = function(event) {
         var gcodeUploadProgress = $("#gcode_upload_progress");
         var gcodeUploadProgressBar = $(".bar", gcodeUploadProgress);
@@ -191,63 +154,6 @@
         var type = event.data["type"];
         var payload = event.data["payload"];
         var html = "";
-        var format = {};
-=======
-                    if (type == "SlicingStarted") {
-                        gcodeUploadProgress.addClass("progress-striped").addClass("active");
-                        gcodeUploadProgressBar.css("width", "100%");
-                        if (payload.progressAvailable) {
-                            gcodeUploadProgressBar.text(_.sprintf(gettext("Slicing ... (%(percentage)d%%)"), {percentage: 0}));
-                        } else {
-                            gcodeUploadProgressBar.text(gettext("Slicing ..."));
-                        }
-                    } else if (type == "SlicingDone") {
-                        gcodeUploadProgress.removeClass("progress-striped").removeClass("active");
-                        gcodeUploadProgressBar.css("width", "0%");
-                        gcodeUploadProgressBar.text("");
-                        new PNotify({title: gettext("Slicing done"), text: _.sprintf(gettext("Sliced %(stl)s to %(gcode)s, took %(time).2f seconds"), payload), type: "success"});
-                    } else if (type == "SlicingCancelled") {
-                        gcodeUploadProgress.removeClass("progress-striped").removeClass("active");
-                        gcodeUploadProgressBar.css("width", "0%");
-                        gcodeUploadProgressBar.text("");
-                    } else if (type == "SlicingFailed") {
-                        gcodeUploadProgress.removeClass("progress-striped").removeClass("active");
-                        gcodeUploadProgressBar.css("width", "0%");
-                        gcodeUploadProgressBar.text("");
-
-                        html = _.sprintf(gettext("Could not slice %(stl)s to %(gcode)s: %(reason)s"), payload);
-                        new PNotify({title: gettext("Slicing failed"), text: html, type: "error", hide: false});
-                    } else if (type == "TransferStarted") {
-                        gcodeUploadProgress.addClass("progress-striped").addClass("active");
-                        gcodeUploadProgressBar.css("width", "100%");
-                        gcodeUploadProgressBar.text(gettext("Streaming ..."));
-                    } else if (type == "TransferDone") {
-                        gcodeUploadProgress.removeClass("progress-striped").removeClass("active");
-                        gcodeUploadProgressBar.css("width", "0%");
-                        gcodeUploadProgressBar.text("");
-                        new PNotify({
-                            title: gettext("Streaming done"),
-                            text: _.sprintf(gettext("Streamed %(local)s to %(remote)s on SD, took %(time).2f seconds"), payload),
-                            type: "success"
-                        });
-                    } else if (type == "PrintCancelled") {
-                        if (payload.firmwareError) {
-                            new PNotify({
-                                title: gettext("Unhandled communication error"),
-                                text: _.sprintf(gettext("There was an unhandled error while talking to the printer. Due to that the ongoing print job was cancelled. Error: %(firmwareError)s"), payload),
-                                type: "error",
-                                hide: false
-                            });
-                        }
-                    } else if (type == "Error") {
-                        new PNotify({
-                                title: gettext("Unhandled communication error"),
-                                text: _.sprintf(gettext("The was an unhandled error while talking to the printer. Due to that OctoPrint disconnected. Error: %(error)s"), payload),
-                                type: "error",
-                                hide: false
-                        });
-                    }
->>>>>>> 51a1953d
 
         log.debug("Got event " + type + " with payload: " + JSON.stringify(payload));
 
@@ -255,91 +161,6 @@
             if (payload && payload.hasOwnProperty("config_hash")) {
                 self._configHash = payload.config_hash;
             }
-        } else if (type == "MovieRendering") {
-            if (self._timelapse_popup !== undefined) {
-                self._timelapse_popup.remove();
-            }
-            self._timelapse_popup = new PNotify({
-                title: gettext("Rendering timelapse"),
-                text: _.sprintf(gettext("Now rendering timelapse %(movie_basename)s. Due to performance reasons it is not recommended to start a print job while a movie is still rendering."), payload),
-                hide: false,
-                callbacks: {
-                    before_close: function() {
-                        self._timelapse_popup = undefined;
-                    }
-                }
-            });
-        } else if (type == "MovieDone") {
-            if (self._timelapse_popup !== undefined) {
-                self._timelapse_popup.remove();
-            }
-            self._timelapse_popup = new PNotify({
-                title: gettext("Timelapse ready"),
-                text: _.sprintf(gettext("New timelapse %(movie_basename)s is done rendering."), payload),
-                type: "success",
-                callbacks: {
-                    before_close: function(notice) {
-                        if (self._timelapse_popup == notice) {
-                            self._timelapse_popup = undefined;
-                        }
-                    }
-                }
-            });
-        } else if (type == "MovieFailed") {
-            html = "<p>" + _.sprintf(gettext("Rendering of timelapse %(movie_basename)s failed with return code %(returncode)s"), payload) + "</p>";
-            html += pnotifyAdditionalInfo('<pre style="overflow: auto">' + payload.error + '</pre>');
-
-            if (self._timelapse_popup !== undefined) {
-                self._timelapse_popup.remove();
-            }
-            self._timelapse_popup = new PNotify({
-                title: gettext("Rendering failed"),
-                text: html,
-                type: "error",
-                hide: false,
-                callbacks: {
-                    before_close: function(notice) {
-                        if (self._timelapse_popup == notice) {
-                            self._timelapse_popup = undefined;
-                        }
-                    }
-                }
-            });
-        } else if (type == "PostRollStart") {
-            var title = gettext("Capturing timelapse postroll");
-
-            var text;
-            if (!payload.postroll_duration) {
-                text = _.sprintf(gettext("Now capturing timelapse post roll, this will take only a moment..."), format);
-            } else {
-                format = {
-                    time: moment().add(payload.postroll_duration, "s").format("LT")
-                };
-
-                if (payload.postroll_duration > 60) {
-                    format.duration = _.sprintf(gettext("%(minutes)d min"), {minutes: payload.postroll_duration / 60});
-                    text = _.sprintf(gettext("Now capturing timelapse post roll, this will take approximately %(duration)s (so until %(time)s)..."), format);
-                } else {
-                    format.duration = _.sprintf(gettext("%(seconds)d sec"), {seconds: payload.postroll_duration});
-                    text = _.sprintf(gettext("Now capturing timelapse post roll, this will take approximately %(duration)s..."), format);
-                }
-            }
-
-            if (self._timelapse_popup !== undefined) {
-                self._timelapse_popup.remove();
-            }
-            self._timelapse_popup = new PNotify({
-                title: title,
-                text: text,
-                hide: false,
-                callbacks: {
-                    before_close: function(notice) {
-                        if (self._timelapse_popup == notice) {
-                            self._timelapse_popup = undefined;
-                        }
-                    }
-                }
-            });
         } else if (type == "SlicingStarted") {
             gcodeUploadProgress.addClass("progress-striped").addClass("active");
             gcodeUploadProgressBar.css("width", "100%");
