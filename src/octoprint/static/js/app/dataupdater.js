function DataUpdater(allViewModels) {
    var self = this;

    self.allViewModels = allViewModels;

    self._pluginHash = undefined;
    self._configHash = undefined;

    self.reloadOverlay = $("#reloadui_overlay");
<<<<<<< HEAD
=======
    $("#reloadui_overlay_reload").click(function() { location.reload(); });
>>>>>>> c595d02f

    self.connect = function() {
        OctoPrint.socket.connect({debug: !!SOCKJS_DEBUG});
    };

    self.reconnect = function() {
        OctoPrint.socket.reconnect();
    };

    self._onReconnectAttempt = function(trial) {
        if (trial <= 0) {
            // Only consider it a real disconnect if the trial number has exceeded our threshold.
            return;
        }

        var handled = false;
        callViewModelsIf(
            self.allViewModels,
            "onServerDisconnect",
            function() { return !handled; },
            function(method) { handled = !method() || handled; }
        );

        if (handled) {
            return true;
        }

        showOfflineOverlay(
            gettext("Server is offline"),
            gettext("The server appears to be offline, at least I'm not getting any response from it. I'll try to reconnect automatically <strong>over the next couple of minutes</strong>, however you are welcome to try a manual reconnect anytime using the button below."),
            self.reconnect
        );
    };

    self._onReconnectFailed = function() {
        var handled = false;
        callViewModelsIf(
            self.allViewModels,
            "onServerDisconnect",
            function() { return !handled; },
            function(method) { handled = !method() || handled; }
        );

        if (handled) {
            return;
        }

        $("#offline_overlay_title").text(gettext("Server is offline"));
        $("#offline_overlay_message").html(gettext("The server appears to be offline, at least I'm not getting any response from it. I <strong>could not reconnect automatically</strong>, but you may try a manual reconnect using the button below."));
    };

    self._onConnected = function(event) {
        var data = event.data;

        // update version information
        var oldVersion = VERSION;
        VERSION = data["version"];
        DISPLAY_VERSION = data["display_version"];
        BRANCH = data["branch"];
        $("span.version").text(DISPLAY_VERSION);

        // update plugin hash
        var oldPluginHash = self._pluginHash;
        self._pluginHash = data["plugin_hash"];

        // update config hash
        var oldConfigHash = self._configHash;
        self._configHash = data["config_hash"];

        // if the offline overlay is still showing, now's a good time to
        // hide it, plus reload the camera feed if it's currently displayed
        if ($("#offline_overlay").is(":visible")) {
            hideOfflineOverlay();
            callViewModels(self.allViewModels, "onDataUpdaterReconnect");

            if ($('#tabs li[class="active"] a').attr("href") == "#control") {
                $("#webcam_image").attr("src", CONFIG_WEBCAM_STREAM + "?" + new Date().getTime());
            }
        }

        // if the version, the plugin hash or the config hash changed, we
        // want the user to reload the UI since it might be stale now
        var versionChanged = oldVersion != VERSION;
        var pluginsChanged = oldPluginHash != undefined && oldPluginHash != self._pluginHash;
        var configChanged = oldConfigHash != undefined && oldConfigHash != self._configHash;
        if (versionChanged || pluginsChanged || configChanged) {
            self.reloadOverlay.show();
        }
    };

    self._onHistoryData = function(event) {
        callViewModels(self.allViewModels, "fromHistoryData", [event.data]);
    };

    self._onCurrentData = function(event) {
        callViewModels(self.allViewModels, "fromCurrentData", [event.data]);
    };

    self._onSlicingProgress = function(event) {
        $("#gcode_upload_progress").find(".bar").text(_.sprintf(gettext("Slicing ... (%(percentage)d%%)"), {percentage: Math.round(event.data["progress"])}));

        callViewModels(self.allViewModels, "onSlicingProgress", [
            data["slicer"],
            data["model_path"],
            data["machinecode_path"],
            data["progress"]
        ]);
    };

    self._onEvent = function(event) {
        var gcodeUploadProgress = $("#gcode_upload_progress");
        var gcodeUploadProgressBar = $(".bar", gcodeUploadProgress);

        var type = event.data["type"];
        var payload = event.data["payload"];
        var html = "";
        var format = {};

        log.debug("Got event " + type + " with payload: " + JSON.stringify(payload));

        if (type == "SettingsUpdated") {
            if (payload && payload.hasOwnProperty("config_hash")) {
                self._configHash = payload.config_hash;
            }
        } else if (type == "MovieRendering") {
            new PNotify({title: gettext("Rendering timelapse"), text: _.sprintf(gettext("Now rendering timelapse %(movie_basename)s"), payload)});
        } else if (type == "MovieDone") {
            new PNotify({title: gettext("Timelapse ready"), text: _.sprintf(gettext("New timelapse %(movie_basename)s is done rendering."), payload)});
        } else if (type == "MovieFailed") {
            html = "<p>" + _.sprintf(gettext("Rendering of timelapse %(movie_basename)s failed with return code %(returncode)s"), payload) + "</p>";
            html += pnotifyAdditionalInfo('<pre style="overflow: auto">' + payload.error + '</pre>');
            new PNotify({
                title: gettext("Rendering failed"),
                text: html,
                type: "error",
                hide: false
            });
        } else if (type == "PostRollStart") {
            var title = gettext("Capturing timelapse postroll");

            var text;
            if (!payload.postroll_duration) {
                text = _.sprintf(gettext("Now capturing timelapse post roll, this will take only a moment..."), format);
            } else {
                if (payload.postroll_duration > 60) {
                    format = {duration: _.sprintf(gettext("%(minutes)d min"), {minutes: payload.postroll_duration / 60})};
                } else {
                    format = {duration: _.sprintf(gettext("%(seconds)d sec"), {seconds: payload.postroll_duration})};
                }
                text = _.sprintf(gettext("Now capturing timelapse post roll, this will take approximately %(duration)s..."), format);
            }

            new PNotify({
                title: title,
                text: text
            });
        } else if (type == "SlicingStarted") {
            gcodeUploadProgress.addClass("progress-striped").addClass("active");
            gcodeUploadProgressBar.css("width", "100%");
            if (payload.progressAvailable) {
                gcodeUploadProgressBar.text(_.sprintf(gettext("Slicing ... (%(percentage)d%%)"), {percentage: 0}));
            } else {
                gcodeUploadProgressBar.text(gettext("Slicing ..."));
            }
        } else if (type == "SlicingDone") {
            gcodeUploadProgress.removeClass("progress-striped").removeClass("active");
            gcodeUploadProgressBar.css("width", "0%");
            gcodeUploadProgressBar.text("");
            new PNotify({title: gettext("Slicing done"), text: _.sprintf(gettext("Sliced %(stl)s to %(gcode)s, took %(time).2f seconds"), payload), type: "success"});
        } else if (type == "SlicingCancelled") {
            gcodeUploadProgress.removeClass("progress-striped").removeClass("active");
            gcodeUploadProgressBar.css("width", "0%");
            gcodeUploadProgressBar.text("");
        } else if (type == "SlicingFailed") {
            gcodeUploadProgress.removeClass("progress-striped").removeClass("active");
            gcodeUploadProgressBar.css("width", "0%");
            gcodeUploadProgressBar.text("");

            html = _.sprintf(gettext("Could not slice %(stl)s to %(gcode)s: %(reason)s"), payload);
            new PNotify({title: gettext("Slicing failed"), text: html, type: "error", hide: false});
        } else if (type == "TransferStarted") {
            gcodeUploadProgress.addClass("progress-striped").addClass("active");
            gcodeUploadProgressBar.css("width", "100%");
            gcodeUploadProgressBar.text(gettext("Streaming ..."));
        } else if (type == "TransferDone") {
            gcodeUploadProgress.removeClass("progress-striped").removeClass("active");
            gcodeUploadProgressBar.css("width", "0%");
            gcodeUploadProgressBar.text("");
            new PNotify({
                title: gettext("Streaming done"),
                text: _.sprintf(gettext("Streamed %(local)s to %(remote)s on SD, took %(time).2f seconds"), payload),
                type: "success"
            });
            gcodeFilesViewModel.requestData(payload.remote, "sdcard");
        }

        var legacyEventHandlers = {
            "UpdatedFiles": "onUpdatedFiles",
            "MetadataStatisticsUpdated": "onMetadataStatisticsUpdated",
            "MetadataAnalysisFinished": "onMetadataAnalysisFinished",
            "SlicingDone": "onSlicingDone",
            "SlicingCancelled": "onSlicingCancelled",
            "SlicingFailed": "onSlicingFailed"
        };
        _.each(self.allViewModels, function(viewModel) {
            if (viewModel.hasOwnProperty("onEvent" + type)) {
                viewModel["onEvent" + type](payload);
            } else if (legacyEventHandlers.hasOwnProperty(type) && viewModel.hasOwnProperty(legacyEventHandlers[type])) {
                // there might still be code that uses the old callbacks, make sure those still get called
                // but log a warning
                log.warn("View model " + viewModel.name + " is using legacy event handler " + legacyEventHandlers[type] + ", new handler is called " + legacyEventHandlers[type]);
                viewModel[legacyEventHandlers[type]](payload);
            }
        });
    };

    self._onTimelapse = function(event) {
        callViewModels(self.allViewModels, "fromTimelapseData", [event.data]);
    };

    self._onPluginMessage = function(event) {
        callViewModels(self.allViewModels, "onDataUpdaterPluginMessage", [event.data.plugin, event.data.data]);
    };

    OctoPrint.socket.onReconnectAttempt = self._onReconnectAttempt;
    OctoPrint.socket.onReconnectFailed = self._onReconnectFailed;
    OctoPrint.socket
        .onMessage("connected", self._onConnected)
        .onMessage("history", self._onHistoryData)
        .onMessage("current", self._onCurrentData)
        .onMessage("slicingProgress", self._onSlicingProgress)
        .onMessage("event", self._onEvent)
        .onMessage("timelapse", self._onTimelapse)
        .onMessage("plugin", self._onPluginMessage);

    self.connect();
}<|MERGE_RESOLUTION|>--- conflicted
+++ resolved
@@ -7,10 +7,7 @@
     self._configHash = undefined;
 
     self.reloadOverlay = $("#reloadui_overlay");
-<<<<<<< HEAD
-=======
     $("#reloadui_overlay_reload").click(function() { location.reload(); });
->>>>>>> c595d02f
 
     self.connect = function() {
         OctoPrint.socket.connect({debug: !!SOCKJS_DEBUG});
