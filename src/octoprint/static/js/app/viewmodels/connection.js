--- conflicted
+++ resolved
@@ -152,17 +152,9 @@
         };
     }
 
-<<<<<<< HEAD
-    OCTOPRINT_VIEWMODELS.push([
-        ConnectionViewModel,
-        ["loginStateViewModel", "settingsViewModel", "printerProfilesViewModel", "accessViewModel"],
-        "#connection_wrapper"
-    ]);
-=======
     OCTOPRINT_VIEWMODELS.push({
         construct: ConnectionViewModel,
-        dependencies: ["loginStateViewModel", "settingsViewModel", "printerProfilesViewModel"],
+        dependencies: ["loginStateViewModel", "settingsViewModel", "printerProfilesViewModel", "accessViewModel"],
         elements: ["#connection_wrapper"]
     });
->>>>>>> 312760f8
 });