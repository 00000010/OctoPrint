--- conflicted
+++ resolved
@@ -9,157 +9,17 @@
             if (arguments.length === 2) {
                 newFct = arguments[1];
             }
-<<<<<<< HEAD
-            self.editorPassword(undefined);
-            self.editorRepeatedPassword(undefined);
-        });
-
-        self.editorPasswordMismatch = ko.pureComputed(function() {
-            return self.editorPassword() !== self.editorRepeatedPassword();
-        });
-
-        self.requestData = function() {
-            if (!CONFIG_ACCESS_CONTROL) return;
-            if (!self.loginState.isAdmin()) return;
-=======
->>>>>>> 3d7016f5
 
             OctoPrintClient.deprecatedMethod(self, "UsersViewModel", oldFct, "AccessViewModel.users", newFct, function() {
                 self.access.users[newFct](this.arguments);
             });
         };
 
-<<<<<<< HEAD
-        self.fromResponse = function(response) {
-            self.listHelper.updateItems(response.users);
-        };
-
-        self.showAddUserDialog = function() {
-            if (!CONFIG_ACCESS_CONTROL) return;
-
-            self.currentUser(undefined);
-            self.editorActive(true);
-            self.addUserDialog.modal("show");
-        };
-
-        self.confirmAddUser = function() {
-            if (!CONFIG_ACCESS_CONTROL) return;
-
-            var user = {
-                name: self.editorUsername(),
-                password: self.editorPassword(),
-                admin: self.editorAdmin(),
-                active: self.editorActive()
-            };
-
-            self.addUser(user)
-                .done(function() {
-                    // close dialog
-                    self.currentUser(undefined);
-                    self.addUserDialog.modal("hide");
-                });
-        };
-
-        self.showEditUserDialog = function(user) {
-            if (!CONFIG_ACCESS_CONTROL) return;
-
-            var process = function(user) {
-                self.currentUser(user);
-                self.editUserDialog.modal("show");
-            };
-
-            // make sure we have the current user data, see #2534
-            OctoPrint.users.get(user.name)
-                .done(function(data) {
-                    process(data);
-                })
-                .fail(function() {
-                    log.warn("Could not fetch current user data, proceeding with client side data copy");
-                    process(user);
-                });
-        };
-
-        self.confirmEditUser = function() {
-            if (!CONFIG_ACCESS_CONTROL) return;
-
-            var user = self.currentUser();
-            user.active = self.editorActive();
-            user.admin = self.editorAdmin();
-
-            self.updateUser(user)
-                .done(function() {
-                    // close dialog
-                    self.currentUser(undefined);
-                    self.editUserDialog.modal("hide");
-                });
-        };
-
-        self.showChangePasswordDialog = function(user) {
-            if (!CONFIG_ACCESS_CONTROL) return;
-
-            self.currentUser(user);
-            self.changePasswordDialog.modal("show");
-        };
-
-        self.confirmChangePassword = function() {
-            if (!CONFIG_ACCESS_CONTROL) return;
-
-            self.updatePassword(self.currentUser().name, self.editorPassword())
-                .done(function() {
-                    // close dialog
-                    self.currentUser(undefined);
-                    self.changePasswordDialog.modal("hide");
-                });
-        };
-
-        self.confirmGenerateApikey = function() {
-            if (!CONFIG_ACCESS_CONTROL) return;
-
-            self.generateApikey(self.currentUser().name)
-                .done(function(response) {
-                    self._updateApikey(response.apikey);
-                });
-        };
-
-        self.confirmDeleteApikey = function() {
-            if (!CONFIG_ACCESS_CONTROL) return;
-
-            self.deleteApikey(self.currentUser().name)
-                .done(function() {
-                    self._updateApikey(undefined);
-                });
-        };
-
-        self.copyApikey = function() {
-            copyToClipboard(self.editorApikey());
-        };
-
-        self._updateApikey = function(apikey) {
-            self.editorApikey(apikey);
-            self.requestData();
-        };
-
-        //~~ Framework
-
-        self.onStartup = function() {
-            self.addUserDialog = $("#settings-usersDialogAddUser");
-            self.editUserDialog = $("#settings-usersDialogEditUser");
-            self.changePasswordDialog = $("#settings-usersDialogChangePassword");
-        };
-
-        //~~ API calls
-
-        self.addUser = function(user) {
-            if (!user) {
-                throw OctoPrint.InvalidArgumentError("user must be set");
-=======
         self.deprecatedUsersVariable = function(oldVar) {
             var newVar = oldVar;
             if (arguments.length === 2) {
                 newVar = arguments[1];
->>>>>>> 3d7016f5
             }
-            if (!self.loginState.isAdmin()) return $.Deferred().reject("You are not authorized to perform this action").promise();
 
             OctoPrintClient.deprecatedVariable(self, "UsersViewModel", oldVar, "AccessViewModel.users", newVar,
                 function() {
@@ -171,32 +31,10 @@
             );
         };
 
-<<<<<<< HEAD
-        self.removeUser = function(user) {
-            if (!user) {
-                throw OctoPrint.InvalidArgumentError("user must be set");
-            }
-            if (!self.loginState.isAdmin()) return $.Deferred().reject("You are not authorized to perform this action").promise();
-
-            if (user.name === self.loginState.username()) {
-                // we do not allow to delete ourselves
-                new PNotify({
-                    title: gettext("Not possible"),
-                    text: gettext("You may not delete your own account."),
-                    type: "error"
-                });
-                return $.Deferred().reject("You may not delete your own account").promise();
-            }
-
-            return OctoPrint.users.delete(user.name)
-                .done(self.fromResponse);
-        };
-=======
         // initialize deprecated Variables
         self.deprecatedUsersVariable("listHelper");
 
         self.deprecatedUsersVariable("emptyUser");
->>>>>>> 3d7016f5
 
         self.deprecatedUsersVariable("currentUser");
 
@@ -210,15 +48,6 @@
 
         self.deprecatedUsersVariable("editorPasswordMismatch");
 
-<<<<<<< HEAD
-        self.generateApikey = function(username) {
-            return OctoPrint.users.generateApiKey(username)
-                .done(function() {
-                    self.requestData();
-                });
-        };
-=======
->>>>>>> 3d7016f5
 
         self.deprecatedUsersMethod("requestData");
         self.deprecatedUsersMethod("fromResponse");
@@ -233,11 +62,6 @@
         self.deprecatedUsersMethod("confirmDeleteApikey");
         self.deprecatedUsersMethod("_updateApikey");
 
-<<<<<<< HEAD
-        self.onUserLoggedIn = function(user) {
-            self.requestData();
-        }
-=======
         //~~ API calls
         self.deprecatedUsersMethod("addUser");
         self.deprecatedUsersMethod("removeUser");
@@ -245,7 +69,6 @@
         self.deprecatedUsersMethod("updatePassword");
         self.deprecatedUsersMethod("generateApikey");
         self.deprecatedUsersMethod("deleteApikey");
->>>>>>> 3d7016f5
     }
 
     OCTOPRINT_VIEWMODELS.push({
