$(function() {
    function TerminalViewModel(parameters) {
        var self = this;

        self.loginState = parameters[0];
        self.settings = parameters[1];
        self.access = parameters[2];

        self.tabActive = false;

        self.log = ko.observableArray([]);
        self.log.extend({ throttle: 500 });
        self.plainLogLines = ko.observableArray([]);
        self.plainLogLines.extend({ throttle: 500 });

        self.buffer = ko.observable(300);
        self.upperLimit = ko.observable(1499);

        self.command = ko.observable(undefined);

        self.isErrorOrClosed = ko.observable(undefined);
        self.isOperational = ko.observable(undefined);
        self.isPrinting = ko.observable(undefined);
        self.isPaused = ko.observable(undefined);
        self.isError = ko.observable(undefined);
        self.isReady = ko.observable(undefined);
        self.isLoading = ko.observable(undefined);

        self.autoscrollEnabled = ko.observable(true);

        self.filters = self.settings.terminalFilters;
        self.filterRegex = ko.observable();

        self.cmdHistory = [];
        self.cmdHistoryIdx = -1;

        self.enableFancyFunctionality = ko.observable(true);
        self.disableTerminalLogDuringPrinting = ko.observable(false);

        self.acceptableFancyTime = 500;
        self.acceptableUnfancyTime = 300;
        self.reenableTimeout = 5000;

        self.forceFancyFunctionality = ko.observable(false);
        self.forceTerminalLogDuringPrinting = ko.observable(false);

        self.fancyFunctionality = ko.pureComputed(function() {
            return self.enableFancyFunctionality() || self.forceFancyFunctionality();
        });
        self.terminalLogDuringPrinting = ko.pureComputed(function() {
            return !self.disableTerminalLogDuringPrinting() || self.forceTerminalLogDuringPrinting();
        });

        self.displayedLines = ko.pureComputed(function() {
            if (!self.enableFancyFunctionality()) {
                return self.log();
            }

            var regex = self.filterRegex();
            var lineVisible = function(entry) {
                return regex === undefined || !entry.line.match(regex);
            };

            var filtered = false;
            var result = [];
            var lines = self.log();
            _.each(lines, function(entry) {
                if (lineVisible(entry)) {
                    result.push(entry);
                    filtered = false;
                } else if (!filtered) {
                    result.push(self._toInternalFormat("[...]", "filtered"));
                    filtered = true;
                }
            });

            return result;
        });

        self.plainLogOutput = ko.pureComputed(function() {
            if (self.fancyFunctionality()) {
                return;
            }
            return self.plainLogLines().join("\n");
        });

        self.lineCount = ko.pureComputed(function() {
            if (!self.fancyFunctionality()) {
                return;
            }

            var regex = self.filterRegex();
            var lineVisible = function(entry) {
                return regex === undefined || !entry.line.match(regex);
            };

            var lines = self.log();
            var total = lines.length;
            var displayed = _.filter(lines, lineVisible).length;
            var filtered = total - displayed;

            if (filtered > 0) {
                if (total > self.upperLimit()) {
                    return _.sprintf(gettext("showing %(displayed)d lines (%(filtered)d of %(total)d total lines filtered, buffer full)"), {displayed: displayed, total: total, filtered: filtered});
                } else {
                    return _.sprintf(gettext("showing %(displayed)d lines (%(filtered)d of %(total)d total lines filtered)"), {displayed: displayed, total: total, filtered: filtered});
                }
            } else {
                if (total > self.upperLimit()) {
                    return _.sprintf(gettext("showing %(displayed)d lines (buffer full)"), {displayed: displayed});
                } else {
                    return _.sprintf(gettext("showing %(displayed)d lines"), {displayed: displayed});
                }
            }
        });

        self.autoscrollEnabled.subscribe(function(newValue) {
            if (newValue) {
                self.log(self.log.slice(-self.buffer()));
            }
        });

        self.activeFilters = ko.observableArray([]);
        self.activeFilters.subscribe(function(e) {
            self.updateFilterRegex();
        });

        self.blacklist=[];
        self.settings.serial_autoUppercaseBlacklist.subscribe(function(newValue) {
            self.blacklist = splitTextToArray(newValue, ",", true);
        });

        self._reenableFancyTimer = undefined;
        self._reenableUnfancyTimer = undefined;
        self._disableFancy = function(difference) {
            log.warn("Terminal: Detected slow client (needed " + difference + "ms for processing new log data), disabling fancy terminal functionality");
            if (self._reenableFancyTimer) {
                window.clearTimeout(self._reenableFancyTimer);
                self._reenableFancyTimer = undefined;
            }
            self.enableFancyFunctionality(false);
        };
        self._reenableFancy = function(difference) {
            if (self._reenableFancyTimer) return;
            self._reenableFancyTimer = window.setTimeout(function() {
                log.info("Terminal: Client speed recovered, enabling fancy terminal functionality");
                self.enableFancyFunctionality(true);
            }, self.reenableTimeout);
        };
        self._disableUnfancy = function(difference) {
            log.warn("Terminal: Detected very slow client (needed " + difference + "ms for processing new log data), completely disabling terminal output during printing");
            if (self._reenableUnfancyTimer) {
                window.clearTimeout(self._reenableUnfancyTimer);
                self._reenableUnfancyTimer = undefined;
            }
            self.disableTerminalLogDuringPrinting(true);
        };
        self._reenableUnfancy = function() {
            if (self._reenableUnfancyTimer) return;
            self._reenableUnfancyTimer = window.setTimeout(function() {
                log.info("Terminal: Client speed recovered, enabling terminal output during printing");
                self.disableTerminalLogDuringPrinting(false);
            }, self.reenableTimeout);
        };

        self.fromCurrentData = function(data) {
            self._processStateData(data.state);

            var start = new Date().getTime();
            self._processCurrentLogData(data.logs);
            var end = new Date().getTime();
            var difference = end - start;

            if (self.enableFancyFunctionality()) {
                // fancy enabled -> check if we need to disable fancy
                if (difference >= self.acceptableFancyTime) {
                    self._disableFancy(difference);
                }
            } else if (!self.disableTerminalLogDuringPrinting()) {
                // fancy disabled, unfancy not -> check if we need to disable unfancy or re-enable fancy
                if (difference >= self.acceptableUnfancyTime) {
                    self._disableUnfancy(difference);
                } else if (difference < self.acceptableFancyTime / 2.0) {
                    self._reenableFancy(difference);
                }
            } else {
                // fancy & unfancy disabled -> check if we need to re-enable unfancy
                if (difference < self.acceptableUnfancyTime / 2.0) {
                    self._reenableUnfancy(difference);
                }
            }
        };

        self.fromHistoryData = function(data) {
            self._processStateData(data.state);
            self._processHistoryLogData(data.logs);
        };

        self._processCurrentLogData = function(data) {
            var length = self.log().length;
            if (length >= self.upperLimit()) {
                return;
            }

            if (!self.terminalLogDuringPrinting() && self.isPrinting()) {
                var last = self.plainLogLines()[self.plainLogLines().length - 1];
                var disabled = "--- client too slow, log output disabled while printing ---";
                if (last !== disabled) {
                    self.plainLogLines.push(disabled);
                }
                return;
            }

            var newData = (data.length + length > self.upperLimit())
                ? data.slice(0, self.upperLimit() - length)
                : data;
            if (!newData) {
                return;
            }

            if (!self.fancyFunctionality()) {
                // lite version of the terminal - text output only
                self.plainLogLines(self.plainLogLines().concat(newData).slice(-self.buffer()));
                self.updateOutput();
                return;
            }

            var newLog = self.log().concat(_.map(newData, function(line) { return self._toInternalFormat(line) }));
            if (newData.length !== data.length) {
                var cutoff = "--- too many lines to buffer, cut off ---";
                newLog.push(self._toInternalFormat(cutoff, "cut"));
            }

            if (self.autoscrollEnabled()) {
                // we only keep the last <buffer> entries
                newLog = newLog.slice(-self.buffer());
            }
            self.log(newLog);
            self.updateOutput();
        };

        self._processHistoryLogData = function(data) {
            self.plainLogLines(data);
            self.log(_.map(data, function(line) { return self._toInternalFormat(line) }));
            self.updateOutput();
        };

        self._toInternalFormat = function(line, type) {
            if (type === undefined) {
                type = "line";
            }
            return {line: escapeUnprintableCharacters(line), type: type}
        };

        self._processStateData = function(data) {
            self.isErrorOrClosed(data.flags.closedOrError);
            self.isOperational(data.flags.operational);
            self.isPaused(data.flags.paused);
            self.isPrinting(data.flags.printing);
            self.isError(data.flags.error);
            self.isReady(data.flags.ready);
            self.isLoading(data.flags.loading);
        };

        self.updateFilterRegex = function() {
            var filterRegexStr = self.activeFilters().join("|").trim();
            if (filterRegexStr === "") {
                self.filterRegex(undefined);
            } else {
                self.filterRegex(new RegExp(filterRegexStr));
            }
            self.updateOutput();
        };

        self.updateOutput = function() {
            if (self.tabActive && OctoPrint.coreui.browserTabVisible && self.autoscrollEnabled()) {
                self.scrollToEnd();
            }
        };

        self.gotoTerminalCommand = function() {
            // skip if user highlights text.
            var sel = getSelection().toString();
            if (sel) {
                return;
            }

            $("#terminal-command").focus();
        };

        self.toggleAutoscroll = function() {
            self.autoscrollEnabled(!self.autoscrollEnabled());
        };

        self.selectAll = function() {
            var container = self.fancyFunctionality() ? $("#terminal-output") : $("#terminal-output-lowfi");
            if (container.length) {
                container.selectText();
            }
        };

        self.scrollToEnd = function() {
            var container = self.fancyFunctionality() ? $("#terminal-output") : $("#terminal-output-lowfi");
            if (container.length) {
                container.scrollTop(container[0].scrollHeight);
            }
        };

        self.copyAll = function() {
            copyToClipboard(self.plainLogLines().join("\n"));
        };

        // command matching regex
        // (Example output for inputs G0, G1, G28.1, M117 test)
        // - 1: code including optional subcode. Example: G0, G1, G28.1, M117
        // - 2: main code only. Example: G0, G1, G28, M117
        // - 3: sub code, if available. Example: undefined, undefined, .1, undefined
        // - 4: command parameters incl. leading whitespace, if any. Example: "", "", "", " test"
        var commandRe = /^(([gmt][0-9]+)(\.[0-9+])?)(\s.*)?/i;

        self.sendCommand = function() {
            var command = self.command();
            if (!command) {
                return;
            }

            var commandToSend = command;
            var commandMatch = commandToSend.match(commandRe);
            if (commandMatch !== null) {
                var fullCode = commandMatch[1].toUpperCase(); // full code incl. sub code
                var mainCode = commandMatch[2].toUpperCase(); // main code only without sub code

                if (self.blacklist.indexOf(mainCode) < 0 && self.blacklist.indexOf(fullCode) < 0) {
                    // full or main code not on blacklist -> upper case the whole command
                    commandToSend = commandToSend.toUpperCase();
                } else {
                    // full or main code on blacklist -> only upper case that and leave parameters as is
                    commandToSend = fullCode + (commandMatch[4] !== undefined ? commandMatch[4] : "");
                }
            }

            if (commandToSend) {
                OctoPrint.control.sendGcode(commandToSend)
                    .done(function() {
                        self.cmdHistory.push(command);
                        self.cmdHistory.slice(-300); // just to set a sane limit to how many manually entered commands will be saved...
                        self.cmdHistoryIdx = self.cmdHistory.length;
                        self.command("");
                    });
            }
        };

        self.fakeAck = function() {
            OctoPrint.connection.fakeAck();
        };

        self.handleKeyDown = function(event) {
            var keyCode = event.keyCode;

            if (keyCode === 38 || keyCode === 40) {
                if (keyCode === 38 && self.cmdHistory.length > 0 && self.cmdHistoryIdx > 0) {
                    self.cmdHistoryIdx--;
                } else if (keyCode === 40 && self.cmdHistoryIdx < self.cmdHistory.length - 1) {
                    self.cmdHistoryIdx++;
                }

                if (self.cmdHistoryIdx >= 0 && self.cmdHistoryIdx < self.cmdHistory.length) {
                    self.command(self.cmdHistory[self.cmdHistoryIdx]);
                }

                // prevent the cursor from being moved to the beginning of the input field (this is actually the reason
                // why we do the arrow key handling in the keydown event handler, keyup would be too late already to
                // prevent this from happening, causing a jumpy cursor)
                return false;
            }

            // do not prevent default action
            return true;
        };

        self.handleKeyUp = function(event) {
            if (event.keyCode === 13) {
                self.sendCommand();
            }

            // do not prevent default action
            return true;
        };

        self.onAfterTabChange = function(current, previous) {
            self.tabActive = current === "#term";
            self.updateOutput();
        };

    }

<<<<<<< HEAD
    OCTOPRINT_VIEWMODELS.push([
        TerminalViewModel,
        ["loginStateViewModel", "settingsViewModel", "accessViewModel"],
        ["#term", "#term_link"]
    ]);
=======
    OCTOPRINT_VIEWMODELS.push({
        construct: TerminalViewModel,
        dependencies: ["loginStateViewModel", "settingsViewModel"],
        elements: ["#term"]
    });
>>>>>>> 312760f8
});<|MERGE_RESOLUTION|>--- conflicted
+++ resolved
@@ -394,17 +394,9 @@
 
     }
 
-<<<<<<< HEAD
-    OCTOPRINT_VIEWMODELS.push([
-        TerminalViewModel,
-        ["loginStateViewModel", "settingsViewModel", "accessViewModel"],
-        ["#term", "#term_link"]
-    ]);
-=======
     OCTOPRINT_VIEWMODELS.push({
         construct: TerminalViewModel,
-        dependencies: ["loginStateViewModel", "settingsViewModel"],
-        elements: ["#term"]
+        dependencies: ["loginStateViewModel", "settingsViewModel", "accessViewModel"],
+        elements: ["#term", "#term_link"]
     });
->>>>>>> 312760f8
 });