# coding=utf-8
from __future__ import absolute_import, division, print_function

__author__ = "Gina Häußge <osd@foosel.net>"
__license__ = 'GNU Affero General Public License http://www.gnu.org/licenses/agpl.html'
__copyright__ = "Copyright (C) 2014 The OctoPrint Project - Released under terms of the AGPLv3 License"

import logging
import os

import octoprint.plugin
import octoprint.util

from octoprint.events import eventManager, Events

from .destinations import FileDestinations
from .analysis import QueueEntry, AnalysisQueue
from .storage import LocalFileStorage
from .util import AbstractFileWrapper, StreamWrapper, DiskFileWrapper

from collections import namedtuple

ContentTypeMapping = namedtuple("ContentTypeMapping", "extensions, content_type")
ContentTypeDetector = namedtuple("ContentTypeDetector", "extensions, detector")

extensions = dict(
)

def full_extension_tree():
	result = dict(
		# extensions for 3d model files
		model=dict(
			stl=ContentTypeMapping(["stl"], "application/sla")
		),
		# extensions for printable machine code
		machinecode=dict(
			gcode=ContentTypeMapping(["gcode", "gco", "g"], "text/plain")
		)
	)

	extension_tree_hooks = octoprint.plugin.plugin_manager().get_hooks("octoprint.filemanager.extension_tree")
	for name, hook in extension_tree_hooks.items():
		try:
			hook_result = hook()
			if hook_result is None or not isinstance(hook_result, dict):
				continue
			result = octoprint.util.dict_merge(result, hook_result)
		except:
			logging.getLogger(__name__).exception("Exception while retrieving additional extension tree entries from hook {name}".format(name=name))

	return result

def get_extensions(type, subtree=None):
	if not subtree:
		subtree = full_extension_tree()

	for key, value in subtree.items():
		if key == type:
			return get_all_extensions(subtree=value)
		elif isinstance(value, dict):
			sub_extensions = get_extensions(type, subtree=value)
			if sub_extensions:
				return sub_extensions

	return None

def get_all_extensions(subtree=None):
	if not subtree:
		subtree = full_extension_tree()

	result = []
	if isinstance(subtree, dict):
		for key, value in subtree.items():
			if isinstance(value, dict):
				result += get_all_extensions(value)
			elif isinstance(value, (ContentTypeMapping, ContentTypeDetector)):
				result += value.extensions
			elif isinstance(value, (list, tuple)):
				result += value
	elif isinstance(subtree, (ContentTypeMapping, ContentTypeDetector)):
		result = subtree.extensions
	elif isinstance(subtree, (list, tuple)):
		result = subtree
	return result

def get_path_for_extension(extension, subtree=None):
	if not subtree:
		subtree = full_extension_tree()

	for key, value in subtree.items():
		if isinstance(value, (ContentTypeMapping, ContentTypeDetector)) and extension in value.extensions:
			return [key]
		elif isinstance(value, (list, tuple)) and extension in value:
			return [key]
		elif isinstance(value, dict):
			path = get_path_for_extension(extension, subtree=value)
			if path:
				return [key] + path

	return None

def get_content_type_mapping_for_extension(extension, subtree=None):
	if not subtree:
		subtree = full_extension_tree()

	for key, value in subtree.items():
		content_extension_matches = isinstance(value, (ContentTypeMapping, ContentTypeDetector)) and extension in value. extensions
		list_extension_matches = isinstance(value, (list, tuple)) and extension in value

		if content_extension_matches or list_extension_matches:
			return value
		elif isinstance(value, dict):
			result = get_content_type_mapping_for_extension(extension, subtree=value)
			if result is not None:
				return result

	return None

def valid_extension(extension, type=None):
	if not type:
		return extension in get_all_extensions()
	else:
		extensions = get_extensions(type)
		if extensions:
			return extension in extensions

def valid_file_type(filename, type=None):
	_, extension = os.path.splitext(filename)
	extension = extension[1:].lower()
	return valid_extension(extension, type=type)

def get_file_type(filename):
	_, extension = os.path.splitext(filename)
	extension = extension[1:].lower()
	return get_path_for_extension(extension)

def get_mime_type(filename):
	_, extension = os.path.splitext(filename)
	extension = extension[1:].lower()
	mapping = get_content_type_mapping_for_extension(extension)
	if mapping:
		if isinstance(mapping, ContentTypeMapping) and mapping.content_type is not None:
			return mapping.content_type
		elif isinstance(mapping, ContentTypeDetector) and callable(mapping.detector):
			result = mapping.detector(filename)
			if result is not None:
				return result
	return "application/octet-stream"


class NoSuchStorage(Exception):
	pass


class FileManager(object):
	def __init__(self, analysis_queue, slicing_manager, printer_profile_manager, initial_storage_managers=None):
		self._logger = logging.getLogger(__name__)
		self._analysis_queue = analysis_queue
		self._analysis_queue.register_finish_callback(self._on_analysis_finished)

		self._storage_managers = dict()
		if initial_storage_managers:
			self._storage_managers.update(initial_storage_managers)

		self._slicing_manager = slicing_manager
		self._printer_profile_manager = printer_profile_manager

		import threading
		self._slicing_jobs = dict()
		self._slicing_jobs_mutex = threading.Lock()

		self._slicing_progress_callbacks = []
		self._last_slicing_progress = None

		self._progress_plugins = []
		self._preprocessor_hooks = dict()

		import octoprint.settings
		self._recovery_file = os.path.join(octoprint.settings.settings().getBaseFolder("data"), "print_recovery_data.yaml")

	def initialize(self):
		self.reload_plugins()

		def worker():
			self._logger.info("Adding backlog items from all storage types to analysis queue...".format(**locals()))
			for storage_type, storage_manager in self._storage_managers.items():
				self._determine_analysis_backlog(storage_type, storage_manager)

		import threading
		thread = threading.Thread(target=worker)
		thread.daemon = True
		thread.start()

	def reload_plugins(self):
		self._progress_plugins = octoprint.plugin.plugin_manager().get_implementations(octoprint.plugin.ProgressPlugin)
		self._preprocessor_hooks = octoprint.plugin.plugin_manager().get_hooks("octoprint.filemanager.preprocessor")

	def register_slicingprogress_callback(self, callback):
		self._slicing_progress_callbacks.append(callback)

	def unregister_slicingprogress_callback(self, callback):
		try:
			self._slicing_progress_callbacks.remove(callback)
		except ValueError:
			# callback was not registered
			pass

	def _determine_analysis_backlog(self, storage_type, storage_manager, root=None, high_priority=False):
		counter = 0

		backlog_generator = storage_manager.analysis_backlog
		if root is not None:
			backlog_generator = storage_manager.analysis_backlog_for_path(path=root)

		for entry, path, printer_profile in backlog_generator:
			file_type = get_file_type(path)[-1]
			file_name = storage_manager.split_path(path)

			# we'll use the default printer profile for the backlog since we don't know better
			queue_entry = QueueEntry(file_name, entry, file_type, storage_type, path, self._printer_profile_manager.get_default())
			if self._analysis_queue.enqueue(queue_entry, high_priority=high_priority):
				counter += 1

		if root:
			self._logger.info("Added {counter} items from storage type \"{storage_type}\" and root \"{root}\" to analysis queue".format(**locals()))
		else:
			self._logger.info("Added {counter} items from storage type \"{storage_type}\" to analysis queue".format(**locals()))

	def add_storage(self, storage_type, storage_manager):
		self._storage_managers[storage_type] = storage_manager
		self._determine_analysis_backlog(storage_type, storage_manager)

	def remove_storage(self, type):
		if not type in self._storage_managers:
			return
		del self._storage_managers[type]

	@property
	def registered_storages(self):
		return list(self._storage_managers.keys())

	@property
	def slicing_enabled(self):
		return self._slicing_manager.slicing_enabled

	@property
	def registered_slicers(self):
		return self._slicing_manager.registered_slicers

	@property
	def default_slicer(self):
		return self._slicing_manager.default_slicer

	def slice(self, slicer_name, source_location, source_path, dest_location, dest_path,
	          position=None, profile=None, printer_profile_id=None, overrides=None, callback=None, callback_args=None):
		absolute_source_path = self.path_on_disk(source_location, source_path)

		def stlProcessed(source_location, source_path, tmp_path, dest_location, dest_path, start_time, printer_profile_id, callback, callback_args, _error=None, _cancelled=False, _analysis=None):
			try:
				if _error:
					eventManager().fire(Events.SLICING_FAILED, dict(stl=source_path,
																	stl_location=source_location,
																	gcode=dest_path,
																	gcode_location=dest_location,
																	reason=_error))
				elif _cancelled:
					eventManager().fire(Events.SLICING_CANCELLED, dict(stl=source_path,
																	   stl_location=source_location,
																	   gcode=dest_path,
																	   gcode_location=dest_location))
				else:
					source_meta = self.get_metadata(source_location, source_path)
					hash = source_meta["hash"]

					import io
					links = [("model", dict(name=source_path))]
					_, stl_name = self.split_path(source_location, source_path)
					file_obj = StreamWrapper(os.path.basename(dest_path),
					                         io.BytesIO(u";Generated from {stl_name} {hash}\n".format(**locals()).encode("ascii", "replace")),
					                         io.FileIO(tmp_path, "rb"))

					printer_profile = self._printer_profile_manager.get(printer_profile_id)
					self.add_file(dest_location, dest_path, file_obj, links=links, allow_overwrite=True, printer_profile=printer_profile, analysis=_analysis)

					end_time = time.time()
					eventManager().fire(Events.SLICING_DONE, dict(stl=source_path,
																  stl_location=source_location,
																  gcode=dest_path,
																  gcode_location=dest_location,
																  time=end_time - start_time))

					if callback is not None:
						if callback_args is None:
							callback_args = ()
						callback(*callback_args)
			finally:
				os.remove(tmp_path)

				source_job_key = (source_location, source_path)
				dest_job_key = (dest_location, dest_path)

				with self._slicing_jobs_mutex:
					if source_job_key in self._slicing_jobs:
						del self._slicing_jobs[source_job_key]
					if dest_job_key in self._slicing_jobs:
						del self._slicing_jobs[dest_job_key]

		slicer = self._slicing_manager.get_slicer(slicer_name)

		import time
		start_time = time.time()
		eventManager().fire(Events.SLICING_STARTED, {"stl": source_path,
		                                             "stl_location": source_location,
		                                             "gcode": dest_path,
		                                             "gcode_location": dest_location,
		                                             "progressAvailable": slicer.get_slicer_properties().get("progress_report", False) if slicer else False})

		import tempfile
		f = tempfile.NamedTemporaryFile(suffix=".gco", delete=False)
		temp_path = f.name
		f.close()

		with self._slicing_jobs_mutex:
			source_job_key = (source_location, source_path)
			dest_job_key = (dest_location, dest_path)
			if dest_job_key in self._slicing_jobs:
				job_slicer_name, job_absolute_source_path, job_temp_path = self._slicing_jobs[dest_job_key]

				self._slicing_manager.cancel_slicing(job_slicer_name, job_absolute_source_path, job_temp_path)
				del self._slicing_jobs[dest_job_key]

			self._slicing_jobs[dest_job_key] = self._slicing_jobs[source_job_key] = (slicer_name, absolute_source_path, temp_path)

		args = (source_location, source_path, temp_path, dest_location, dest_path, start_time, printer_profile_id, callback, callback_args)
		self._slicing_manager.slice(slicer_name,
		                            absolute_source_path,
		                            temp_path,
		                            profile,
		                            stlProcessed,
		                            position=position,
		                            callback_args=args,
		                            overrides=overrides,
		                            printer_profile_id=printer_profile_id,
		                            on_progress=self.on_slicing_progress,
		                            on_progress_args=(slicer_name, source_location, source_path, dest_location, dest_path))

	def on_slicing_progress(self, slicer, source_location, source_path, dest_location, dest_path, _progress=None):
		if not _progress:
			return

		progress_int = int(_progress * 100)
		if self._last_slicing_progress != progress_int:
			self._last_slicing_progress = progress_int
			for callback in self._slicing_progress_callbacks:
				try: callback.sendSlicingProgress(slicer, source_location, source_path, dest_location, dest_path, progress_int)
				except: self._logger.exception("Exception while pushing slicing progress")

			if progress_int:
				def call_plugins(slicer, source_location, source_path, dest_location, dest_path, progress):
					for plugin in self._progress_plugins:
						try:
							plugin.on_slicing_progress(slicer, source_location, source_path, dest_location, dest_path, progress)
						except:
							self._logger.exception("Exception while sending slicing progress to plugin %s" % plugin._identifier)

				import threading
				thread = threading.Thread(target=call_plugins, args=(slicer, source_location, source_path, dest_location, dest_path, progress_int))
				thread.daemon = False
				thread.start()


	def get_busy_files(self):
		return self._slicing_jobs.keys()

	def file_in_path(self, destination, path, file):
		return self._storage(destination).file_in_path(path, file)

	def file_exists(self, destination, path):
		return self._storage(destination).file_exists(path)

	def folder_exists(self, destination, path):
		return self._storage(destination).folder_exists(path)

	def list_files(self, destinations=None, path=None, filter=None, recursive=None):
		if not destinations:
			destinations = self._storage_managers.keys()
		if isinstance(destinations, (str, unicode, basestring)):
			destinations = [destinations]

		result = dict()
		for dst in destinations:
			result[dst] = self._storage_managers[dst].list_files(path=path, filter=filter, recursive=recursive)
		return result

	def add_file(self, destination, path, file_object, links=None, allow_overwrite=False, printer_profile=None, analysis=None):
		if printer_profile is None:
			printer_profile = self._printer_profile_manager.get_current_or_default()

		for hook in self._preprocessor_hooks.values():
			try:
				hook_file_object = hook(path, file_object, links=links, printer_profile=printer_profile, allow_overwrite=allow_overwrite)
			except:
				self._logger.exception("Error when calling preprocessor hook {}, ignoring".format(hook))
				continue

			if hook_file_object is not None:
				file_object = hook_file_object

		queue_entry = self._analysis_queue_entry(destination, path)
		self._analysis_queue.dequeue(queue_entry)

		path_in_storage = self._storage(destination).add_file(path, file_object, links=links, printer_profile=printer_profile, allow_overwrite=allow_overwrite)

		if analysis is None:
			queue_entry = self._analysis_queue_entry(destination, path_in_storage, printer_profile=printer_profile)
			if queue_entry:
				self._analysis_queue.enqueue(queue_entry, high_priority=True)
		else:
			self._add_analysis_result(destination, path, analysis)

		_, name = self._storage(destination).split_path(path_in_storage)
		eventManager().fire(Events.FILE_ADDED, dict(storage=destination,
		                                            path=path_in_storage,
		                                            name=name,
		                                            type=get_file_type(name)))
		eventManager().fire(Events.UPDATED_FILES, dict(type="printables"))
		return path_in_storage

	def remove_file(self, destination, path):
		queue_entry = self._analysis_queue_entry(destination, path)
		self._analysis_queue.dequeue(queue_entry)
		self._storage(destination).remove_file(path)

		_, name = self._storage(destination).split_path(path)
		eventManager().fire(Events.FILE_REMOVED, dict(storage=destination,
		                                              path=path,
		                                              name=name,
		                                              type=get_file_type(name)))
		eventManager().fire(Events.UPDATED_FILES, dict(type="printables"))

	def copy_file(self, destination, source, dst):
		path_in_storage = self._storage(destination).copy_file(source, dst)
		if not self.has_analysis(destination, path_in_storage):
			queue_entry = self._analysis_queue_entry(destination, path_in_storage)
			if queue_entry:
				self._analysis_queue.enqueue(queue_entry)

		_, name = self._storage(destination).split_path(path_in_storage)
		eventManager().fire(Events.FILE_ADDED, dict(storage=destination,
		                                            path=path_in_storage,
		                                            name=name,
		                                            type=get_file_type(name)))
		eventManager().fire(Events.UPDATED_FILES, dict(type="printables"))

	def move_file(self, destination, source, dst):
		queue_entry = self._analysis_queue_entry(destination, source)
		self._analysis_queue.dequeue(queue_entry)
		path = self._storage(destination).move_file(source, dst)
		if not self.has_analysis(destination, path):
			queue_entry = self._analysis_queue_entry(destination, path)
			if queue_entry:
				self._analysis_queue.enqueue(queue_entry)

		source_path_in_storage = self._storage(destination).path_in_storage(source)
		_, source_name = self._storage(destination).split_path(source_path_in_storage)
		dst_path_in_storage = self._storage(destination).path_in_storage(dst)
		_, dst_name = self._storage(destination).split_path(dst_path_in_storage)

		eventManager().fire(Events.FILE_REMOVED, dict(storage=destination,
		                                              path=source_path_in_storage,
		                                              name=source_name,
		                                              type=get_file_type(source_name)))
		eventManager().fire(Events.FILE_ADDED, dict(storage=destination,
		                                            path=dst_path_in_storage,
		                                            name=dst_name,
		                                            type=get_file_type(dst_name)))
		eventManager().fire(Events.UPDATED_FILES, dict(type="printables"))

	def add_folder(self, destination, path, ignore_existing=True):
		path_in_storage = self._storage(destination).add_folder(path, ignore_existing=ignore_existing)

		_, name = self._storage(destination).split_path(path_in_storage)
		eventManager().fire(Events.FOLDER_ADDED, dict(storage=destination,
		                                              path=path_in_storage,
		                                              name=name))
		eventManager().fire(Events.UPDATED_FILES, dict(type="printables"))
		return path_in_storage

	def remove_folder(self, destination, path, recursive=True):
		self._analysis_queue.dequeue_folder(destination, path)
		self._analysis_queue.pause()
		self._storage(destination).remove_folder(path, recursive=recursive)
		self._analysis_queue.resume()

		_, name = self._storage(destination).split_path(path)
		eventManager().fire(Events.FOLDER_REMOVED, dict(storage=destination,
		                                                path=path,
		                                                name=name))
		eventManager().fire(Events.UPDATED_FILES, dict(type="printables"))

	def copy_folder(self, destination, source, dst):
		path_in_storage = self._storage(destination).copy_folder(source, dst)
		self._determine_analysis_backlog(destination, self._storage(destination), root=dst)

		_, name = self._storage(destination).split_path(path_in_storage)
		eventManager().fire(Events.FOLDER_ADDED, dict(storage=destination,
		                                              path=path_in_storage,
		                                              name=name))
		eventManager().fire(Events.UPDATED_FILES, dict(type="printables"))

	def move_folder(self, destination, source, dst):
		self._analysis_queue.dequeue_folder(destination, source)
		self._analysis_queue.pause()
		self._storage(destination).move_folder(source, dst)
		self._determine_analysis_backlog(destination, self._storage(destination), root=dst)
		self._analysis_queue.resume()

		source_path_in_storage = self._storage(destination).path_in_storage(source)
		_, source_name = self._storage(destination).split_path(source_path_in_storage)
		dst_path_in_storage = self._storage(destination).path_in_storage(destination)
		_, dst_name = self._storage(destination).split_path(dst_path_in_storage)

		eventManager().fire(Events.FOLDER_REMOVED, dict(storage=destination,
		                                                path=source_path_in_storage,
		                                                name=source_name))
		eventManager().fire(Events.FOLDER_ADDED, dict(storage=destination,
		                                              path=dst_path_in_storage,
		                                              name=dst_name))
		eventManager().fire(Events.UPDATED_FILES, dict(type="printables"))

<<<<<<< HEAD
	def get_print_job(self, destination, path):
		return self._storage(destination).get_print_job(path)
=======
	def has_analysis(self, destination, path):
		return self._storage(destination).has_analysis(path)
>>>>>>> d1d94624

	def get_metadata(self, destination, path):
		return self._storage(destination).get_metadata(path)

	def add_link(self, destination, path, rel, data):
		self._storage(destination).add_link(path, rel, data)

	def remove_link(self, destination, path, rel, data):
		self._storage(destination).remove_link(path, rel, data)

	def log_print(self, destination, path, timestamp, print_time, success, printer_profile):
		try:
			if success:
				self._storage(destination).add_history(path, dict(timestamp=timestamp, printTime=print_time, success=success, printerProfile=printer_profile))
			else:
				self._storage(destination).add_history(path, dict(timestamp=timestamp, success=success, printerProfile=printer_profile))
			eventManager().fire(Events.METADATA_STATISTICS_UPDATED, dict(storage=destination, path=path))
		except NoSuchStorage:
			# if there's no storage configured where to log the print, we'll just not log it
			pass

	def save_recovery_data(self, origin, path, pos):
		import time
		import yaml
		from octoprint.util import atomic_write

		data = dict(origin=origin,
		            path=self.path_in_storage(origin, path),
		            pos=pos,
		            date=time.time())
		try:
			with atomic_write(self._recovery_file, max_permissions=0o666) as f:
				yaml.safe_dump(data, stream=f, default_flow_style=False, indent="  ", allow_unicode=True)
		except:
			self._logger.exception("Could not write recovery data to file {}".format(self._recovery_file))

	def delete_recovery_data(self):
		if not os.path.isfile(self._recovery_file):
			return

		try:
			os.remove(self._recovery_file)
		except:
			self._logger.exception("Error deleting recovery data file {}".format(self._recovery_file))

	def get_recovery_data(self):
		if not os.path.isfile(self._recovery_file):
			return None

		import yaml
		try:
			with open(self._recovery_file) as f:
				data = yaml.safe_load(f)
			return data
		except:
			self._logger.exception("Could not read recovery data from file {}".format(self._recovery_file))
			self.delete_recovery_data()

	def set_additional_metadata(self, destination, path, key, data, overwrite=False, merge=False):
		self._storage(destination).set_additional_metadata(path, key, data, overwrite=overwrite, merge=merge)

	def remove_additional_metadata(self, destination, path, key):
		self._storage(destination).remove_additional_metadata(path, key)

	def path_on_disk(self, destination, path):
		return self._storage(destination).path_on_disk(path)

	def sanitize(self, destination, path):
		return self._storage(destination).sanitize(path)

	def sanitize_name(self, destination, name):
		return self._storage(destination).sanitize_name(name)

	def sanitize_path(self, destination, path):
		return self._storage(destination).sanitize_path(path)

	def split_path(self, destination, path):
		return self._storage(destination).split_path(path)

	def join_path(self, destination, *path):
		return self._storage(destination).join_path(*path)

	def path_in_storage(self, destination, path):
		return self._storage(destination).path_in_storage(path)

	def last_modified(self, destination, path=None, recursive=False):
		return self._storage(destination).last_modified(path=path, recursive=recursive)

	def _storage(self, destination):
		if not destination in self._storage_managers:
			raise NoSuchStorage("No storage configured for destination {destination}".format(**locals()))
		return self._storage_managers[destination]

	def _add_analysis_result(self, destination, path, result):
		if not destination in self._storage_managers:
			return

		storage_manager = self._storage_managers[destination]
		storage_manager.set_additional_metadata(path, "analysis", result, overwrite=True)

	def _on_analysis_finished(self, entry, result):
		self._add_analysis_result(entry.location, entry.path, result)

	def _analysis_queue_entry(self, destination, path, printer_profile=None):
		if printer_profile is None:
			printer_profile = self._printer_profile_manager.get_current_or_default()

		absolute_path = self._storage(destination).path_on_disk(path)
		_, file_name = self._storage(destination).split_path(path)
		file_type = get_file_type(absolute_path)

		if file_type:
			return QueueEntry(file_name, path, file_type[-1], destination, absolute_path, printer_profile)
		else:
			return None<|MERGE_RESOLUTION|>--- conflicted
+++ resolved
@@ -528,13 +528,11 @@
 		                                              name=dst_name))
 		eventManager().fire(Events.UPDATED_FILES, dict(type="printables"))
 
-<<<<<<< HEAD
 	def get_print_job(self, destination, path):
 		return self._storage(destination).get_print_job(path)
-=======
+
 	def has_analysis(self, destination, path):
 		return self._storage(destination).has_analysis(path)
->>>>>>> d1d94624
 
 	def get_metadata(self, destination, path):
 		return self._storage(destination).get_metadata(path)
