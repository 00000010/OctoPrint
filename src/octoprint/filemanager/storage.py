--- conflicted
+++ resolved
@@ -742,17 +742,15 @@
 		                          destination_data["path"], destination_data["name"],
 		                          delete_source=True)
 
-<<<<<<< HEAD
+		return self.path_in_storage(destination_data["fullpath"])
+
+	def has_analysis(self, path):
+		metadata = self.get_metadata(path)
+		return "analysis" in metadata
+
 	def get_print_job(self, path):
 		from octoprint.job import LocalGcodeFilePrintjob
 		return LocalGcodeFilePrintjob(self.path_on_disk(path), name=path)
-=======
-		return self.path_in_storage(destination_data["fullpath"])
-
-	def has_analysis(self, path):
-		metadata = self.get_metadata(path)
-		return "analysis" in metadata
->>>>>>> d1d94624
 
 	def get_metadata(self, path):
 		path, name = self.sanitize(path)
