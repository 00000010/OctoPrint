--- conflicted
+++ resolved
@@ -500,11 +500,7 @@
 		folder_path = os.path.join(path, name)
 		if os.path.exists(folder_path):
 			if not ignore_existing:
-<<<<<<< HEAD
-				raise StorageError("{sanitized_foldername} does already exist in {virtual_path}".format(**locals()), code=StorageError.ALREADY_EXISTS)
-=======
-				raise RuntimeError("{name} does already exist in {path}".format(**locals()))
->>>>>>> 6018bf84
+				raise StorageError("{name} does already exist in {path}".format(**locals()), code=StorageError.ALREADY_EXISTS)
 		else:
 			os.mkdir(folder_path)
 
@@ -521,11 +517,7 @@
 		if ".metadata.yaml" in contents:
 			contents.remove(".metadata.yaml")
 		if contents and not recursive:
-<<<<<<< HEAD
-			raise StorageError("{sanitized_foldername} in {virtual_path} is not empty".format(**locals()), code=StorageError.NOT_EMPTY)
-=======
-			raise RuntimeError("{name} in {path} is not empty".format(**locals()))
->>>>>>> 6018bf84
+			raise StorageError("{name} in {path} is not empty".format(**locals()), code=StorageError.NOT_EMPTY)
 
 		import shutil
 		shutil.rmtree(folder_path)
