# coding=utf-8
from __future__ import absolute_import

__author__ = "Gina Häußge <osd@foosel.net>"
__license__ = 'GNU Affero General Public License http://www.gnu.org/licenses/agpl.html'
__copyright__ = "Copyright (C) 2014 The OctoPrint Project - Released under terms of the AGPLv3 License"


import logging

from octoprint.util.pip import PipCaller, UnknownPip

logger = logging.getLogger("octoprint.plugins.softwareupdate.updaters.pip")
console_logger = logging.getLogger("octoprint.plugins.softwareupdate.updaters.pip.console")

_pip_callers = dict()

def can_perform_update(target, check):
	pip_caller = _get_pip_caller(command=check["pip_command"] if "pip_command" in check else None)
	return "pip" in check and pip_caller is not None and pip_caller.available

def _get_pip_caller(command=None):
	key = command
	if command is None:
		key = "__default"

	if not key in _pip_callers:
		try:
			_pip_callers[key] = PipCaller(configured=command)
		except UnknownPip:
			_pip_callers[key] = None

	return _pip_callers[key]

def perform_update(target, check, target_version, log_cb=None):
	pip_command = None
	if "pip_command" in check:
		pip_command = check["pip_command"]

	pip_caller = _get_pip_caller(command=pip_command)
	if pip_caller is None:
		raise RuntimeError("Can't run pip")

	def _log_call(*lines):
		_log(lines, prefix=" ", stream="call")

	def _log_stdout(*lines):
		_log(lines, prefix=">", stream="stdout")

	def _log_stderr(*lines):
		_log(lines, prefix="!", stream="stderr")

	def _log(lines, prefix=None, stream=None):
		if log_cb is None:
			return
		log_cb(lines, prefix=prefix, stream=stream)

	if log_cb is not None:
		pip_caller.on_log_call = _log_call
		pip_caller.on_log_stdout = _log_stdout
		pip_caller.on_log_stderr = _log_stderr

	install_arg = check["pip"].format(target_version=target_version)

	logger.debug(u"Target: %s, executing pip install %s" % (target, install_arg))
	pip_args = ["install", check["pip"].format(target_version=target_version, target=target_version)]

	pip_caller.execute(*pip_args)

	logger.debug(u"Target: %s, executing pip install %s --ignore-reinstalled --force-reinstall --no-deps" % (target, install_arg))
	pip_args += ["--ignore-installed", "--force-reinstall", "--no-deps"]

	pip_caller.execute(*pip_args)

<<<<<<< HEAD
	return "ok"
=======
	return "ok"

def _log_call(*lines):
	_log(lines, prefix=u" ")

def _log_stdout(*lines):
	_log(lines, prefix=u">")

def _log_stderr(*lines):
	_log(lines, prefix=u"!")

def _log(lines, prefix=None):
	lines = map(lambda x: x.strip(), lines)
	for line in lines:
		console_logger.debug(u"{prefix} {line}".format(**locals()))
>>>>>>> 29d49179
<|MERGE_RESOLUTION|>--- conflicted
+++ resolved
@@ -72,22 +72,4 @@
 
 	pip_caller.execute(*pip_args)
 
-<<<<<<< HEAD
-	return "ok"
-=======
-	return "ok"
-
-def _log_call(*lines):
-	_log(lines, prefix=u" ")
-
-def _log_stdout(*lines):
-	_log(lines, prefix=u">")
-
-def _log_stderr(*lines):
-	_log(lines, prefix=u"!")
-
-def _log(lines, prefix=None):
-	lines = map(lambda x: x.strip(), lines)
-	for line in lines:
-		console_logger.debug(u"{prefix} {line}".format(**locals()))
->>>>>>> 29d49179
+	return "ok"