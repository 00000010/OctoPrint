--- conflicted
+++ resolved
@@ -12,15 +12,10 @@
 
 from octoprint.settings import valid_boolean_trues
 from octoprint.server.util.flask import restricted_access, with_revalidation_checking, check_etag
-<<<<<<< HEAD
 from octoprint.server import VERSION
 from octoprint.access.permissions import Permissions
-from octoprint.util.pip import LocalPipCaller
-=======
-from octoprint.server import admin_permission, VERSION
 from octoprint.util.pip import LocalPipCaller, UnknownPip
 from octoprint.util.version import get_octoprint_version_string, get_octoprint_version, is_octoprint_compatible
->>>>>>> bedcbb80
 
 from flask import jsonify, make_response
 from flask_babel import gettext
@@ -38,10 +33,9 @@
 import time
 import threading
 
-<<<<<<< HEAD
+_DATA_FORMAT_VERSION = "v2"
 
 # Access permissions hook
-
 def additional_permissions(components):
 	return [
 		dict(name="Manage Plugins", description=gettext("Allows to use the plugin manager to manage plugins"),
@@ -50,9 +44,6 @@
 		     roles=["manage_plugins", "upload_archive"])
 
 	]
-=======
-_DATA_FORMAT_VERSION = "v2"
->>>>>>> bedcbb80
 
 class PluginManagerPlugin(octoprint.plugin.SimpleApiPlugin,
                           octoprint.plugin.TemplatePlugin,
@@ -63,7 +54,7 @@
                           octoprint.plugin.EventHandlerPlugin):
 
 	ARCHIVE_EXTENSIONS = (".zip", ".tar.gz", ".tgz", ".tar")
-	
+
 	# valid pip install URL schemes according to https://pip.pypa.io/en/stable/reference/pip_install/
 	URL_SCHEMES = ("http", "https", "git",
 	               "git+http", "git+https", "git+ssh", "git+git",
@@ -332,7 +323,7 @@
 		if url is not None:
 			if not any(map(lambda scheme: url.startswith(scheme + "://"), self.URL_SCHEMES)):
 				raise ValueError("Invalid URL to pip install from")
-			
+
 			source = url
 			source_type = "url"
 			already_installed_check = lambda line: url in line
