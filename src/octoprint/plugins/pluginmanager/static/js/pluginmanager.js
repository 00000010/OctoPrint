(function (global, factory) {
    if (typeof define === "function" && define.amd) {
        define(["OctoPrintClient"], factory);
    } else {
        factory(global.OctoPrintClient);
    }
})(this, function(OctoPrintClient) {
    var OctoPrintPluginManagerClient = function(base) {
        this.base = base;
    };

    OctoPrintPluginManagerClient.prototype.get = function(refresh, opts) {
        var refresh_repo, refresh_notices;
        if (_.isPlainObject(refresh)) {
            refresh_repo = refresh.repo || false;
            refresh_notices = refresh.notices || false;
        } else {
            refresh_repo = refresh;
            refresh_notices = false;
        }

        var query = [];
        if (refresh_repo) query.push("refresh_repository=true");
        if (refresh_notices) query.push("refresh_notices=true");

        return this.base.get(this.base.getSimpleApiUrl("pluginmanager") + ((query.length) ? "?" + query.join("&") : ""), opts);
    };

    OctoPrintPluginManagerClient.prototype.getWithRefresh = function(opts) {
        return this.get(true, opts);
    };

    OctoPrintPluginManagerClient.prototype.getWithoutRefresh = function(opts) {
        return this.get(false, opts);
    };

    OctoPrintPluginManagerClient.prototype.install = function(pluginUrl, dependencyLinks, opts) {
        var data = {
            url: pluginUrl,
            dependency_links: !!dependencyLinks
        };
        return this.base.simpleApiCommand("pluginmanager", "install", data, opts);
    };

    OctoPrintPluginManagerClient.prototype.reinstall = function(plugin, pluginUrl, dependencyLinks, opts) {
        var data = {
            url: pluginUrl,
            dependency_links: !!dependencyLinks,
            reinstall: plugin,
            force: true
        };
        return this.base.simpleApiCommand("pluginmanager", "install", data, opts);
    };

    OctoPrintPluginManagerClient.prototype.uninstall = function(plugin, opts) {
        var data = {
            plugin: plugin
        };
        return this.base.simpleApiCommand("pluginmanager", "uninstall", data, opts);
    };

    OctoPrintPluginManagerClient.prototype.enable = function(plugin, opts) {
        var data = {
            plugin: plugin
        };
        return this.base.simpleApiCommand("pluginmanager", "enable", data, opts);
    };

    OctoPrintPluginManagerClient.prototype.disable = function(plugin, opts) {
        var data = {
            plugin: plugin
        };
        return this.base.simpleApiCommand("pluginmanager", "disable", data, opts);
    };

    OctoPrintPluginManagerClient.prototype.upload = function(file) {
        return this.base.upload(this.base.getBlueprintUrl("pluginmanager") + "upload_archive", file);
    };

    OctoPrintClient.registerPluginComponent("pluginmanager", OctoPrintPluginManagerClient);
    return OctoPrintPluginManagerClient;
});

$(function() {
    function PluginManagerViewModel(parameters) {
        var self = this;

        self.loginState = parameters[0];
        self.settingsViewModel = parameters[1];
        self.printerState = parameters[2];
        self.systemViewModel = parameters[3];
        self.access = parameters[4];

        self.config_repositoryUrl = ko.observable();
        self.config_repositoryTtl = ko.observable();
        self.config_noticesUrl = ko.observable();
        self.config_noticesTtl = ko.observable();
        self.config_pipAdditionalArgs = ko.observable();
        self.config_pipForceUser = ko.observable();

        self.configurationDialog = $("#settings_plugin_pluginmanager_configurationdialog");

        self.plugins = new ItemListHelper(
            "plugin.pluginmanager.installedplugins",
            {
                "name": function (a, b) {
                    // sorts ascending
                    if (a["name"].toLocaleLowerCase() < b["name"].toLocaleLowerCase()) return -1;
                    if (a["name"].toLocaleLowerCase() > b["name"].toLocaleLowerCase()) return 1;
                    return 0;
                }
            },
            {
            },
            "name",
            [],
            [],
            5
        );

        self.repositoryplugins = new ItemListHelper(
            "plugin.pluginmanager.repositoryplugins",
            {
                "title": function (a, b) {
                    // sorts ascending
                    if (a["title"].toLocaleLowerCase() < b["title"].toLocaleLowerCase()) return -1;
                    if (a["title"].toLocaleLowerCase() > b["title"].toLocaleLowerCase()) return 1;
                    return 0;
                },
                "published": function (a, b) {
                    // sorts descending
                    if (a["published"].toLocaleLowerCase() > b["published"].toLocaleLowerCase()) return -1;
                    if (a["published"].toLocaleLowerCase() < b["published"].toLocaleLowerCase()) return 1;
                    return 0;
                }
            },
            {
                "filter_installed": function(plugin) {
                    return !self.installed(plugin);
                },
                "filter_incompatible": function(plugin) {
                    return plugin.is_compatible.octoprint && plugin.is_compatible.os;
                }
            },
            "title",
            ["filter_installed", "filter_incompatible"],
            [],
            0
        );

        self.uploadElement = $("#settings_plugin_pluginmanager_repositorydialog_upload");
        self.uploadButton = $("#settings_plugin_pluginmanager_repositorydialog_upload_start");

        self.repositoryAvailable = ko.observable(false);

        self.repositorySearchQuery = ko.observable();
        self.repositorySearchQuery.subscribe(function() {
            self.performRepositorySearch();
        });

        self.installUrl = ko.observable();
        self.uploadFilename = ko.observable();

        self.loglines = ko.observableArray([]);
        self.installedPlugins = ko.observableArray([]);

        self.followDependencyLinks = ko.observable(false);

        self.pipAvailable = ko.observable(false);
        self.pipVersion = ko.observable();
        self.pipInstallDir = ko.observable();
        self.pipUseUser = ko.observable();
        self.pipVirtualEnv = ko.observable();
        self.pipAdditionalArgs = ko.observable();
        self.pipPython = ko.observable();

        self.safeMode = ko.observable();
        self.online = ko.observable();

        self.pipUseUserString = ko.pureComputed(function() {
            return self.pipUseUser() ? "yes" : "no";
        });
        self.pipVirtualEnvString = ko.pureComputed(function() {
            return self.pipVirtualEnv() ? "yes" : "no";
        });

        self.working = ko.observable(false);
        self.workingTitle = ko.observable();
        self.workingDialog = undefined;
        self.workingOutput = undefined;

        self.restartCommandSpec = undefined;
        self.systemViewModel.systemActions.subscribe(function() {
            var lastResponse = self.systemViewModel.lastCommandResponse;
            if (!lastResponse || !lastResponse.core) {
                self.restartCommandSpec = undefined;
                return;
            }

            var restartSpec = _.filter(lastResponse.core, function(spec) { return spec.action === "restart" });
            self.restartCommandSpec = restartSpec !== undefined && restartSpec.length > 0 ? restartSpec[0] : undefined;
        });

        self.notifications = [];
        self.noticeNotifications = [];
        self.hiddenNoticeNotifications = {};
        self.noticeCount = ko.observable(0);

        self.noticeCountText = ko.pureComputed(function() {
            var count = self.noticeCount();
            if (count === 0) {
                return gettext("There are no plugin notices. Great!");
            } else if (count === 1) {
                return gettext("There is a plugin notice for one of your installed plugins.");
            } else {
                return _.sprintf(gettext("There are %(count)d plugin notices for one or more of your installed plugins."), {count: count});
            }
        });

        self.enableManagement = ko.pureComputed(function() {
            return !self.printerState.isPrinting();
        });

        self.enableToggle = function(data) {
            var command = self._getToggleCommand(data);
            var not_safemode_victim = !data.safe_mode_victim || data.safe_mode_enabled;
            var not_blacklisted = !data.blacklisted;
            return self.enableManagement() && (command === "disable" || (not_safemode_victim && not_blacklisted)) && data.key !== 'pluginmanager';
        };

        self.enableUninstall = function(data) {
            return self.enableManagement()
                && (data.origin !== "entry_point" || self.pipAvailable())
                && data.managable
                && !data.bundled
                && data.key !== 'pluginmanager'
                && !data.pending_uninstall;
        };

        self.enableRepoInstall = function(data) {
            return self.enableManagement() && self.pipAvailable() && !self.safeMode() && self.online() && self.isCompatible(data);
        };

        self.invalidUrl = ko.pureComputed(function() {
            // supported pip install URL schemes, according to https://pip.pypa.io/en/stable/reference/pip_install/
            var allowedUrlSchemes = ["http", "https",
                                     "git", "git+http", "git+https", "git+ssh", "git+git",
                                     "hg+http", "hg+https", "hg+static-http", "hg+ssh",
                                     "svn", "svn+svn", "svn+http", "svn+https", "svn+ssh",
                                     "bzr+http", "bzr+https", "bzr+ssh", "bzr+sftp", "brz+ftp", "bzr+lp"];

            var url = self.installUrl();
            var lowerUrl = url !== undefined ? url.toLocaleLowerCase() : undefined;

            var lowerUrlStartsWithScheme = function(scheme) {
                return _.startsWith(lowerUrl, scheme + "://");
            };

            return url !== undefined && url.trim() !== ""
                && !(_.any(allowedUrlSchemes, lowerUrlStartsWithScheme));
        });

        self.enableUrlInstall = ko.pureComputed(function() {
            var url = self.installUrl();
            return self.enableManagement()
                && self.pipAvailable()
                && !self.safeMode()
                && self.online()
                && url !== undefined
                && url.trim() !== ""
                && !self.invalidUrl();
        });

        self.invalidArchive = ko.pureComputed(function() {
            var allowedArchiveExtensions = [".zip", ".tar.gz", ".tgz", ".tar"];

            var name = self.uploadFilename();
            var lowerName = name !== undefined ? name.toLocaleLowerCase() : undefined;

            var lowerNameHasExtension = function(extension) {
                return _.endsWith(lowerName, extension);
            };

            return name !== undefined
                && !(_.any(allowedArchiveExtensions, lowerNameHasExtension));
        });

        self.enableArchiveInstall = ko.pureComputed(function() {
            var name = self.uploadFilename();
            return self.enableManagement()
                && self.pipAvailable()
                && !self.safeMode()
                && name !== undefined
                && name.trim() !== ""
                && !self.invalidArchive();
        });

        self.uploadElement.fileupload({
            dataType: "json",
            maxNumberOfFiles: 1,
            autoUpload: false,
            add: function(e, data) {
                if (data.files.length === 0) {
                    return false;
                }

                self.uploadFilename(data.files[0].name);

                self.uploadButton.unbind("click");
                self.uploadButton.bind("click", function() {
                    self._markWorking(gettext("Installing plugin..."), gettext("Installing plugin from uploaded archive..."));
                    data.formData = {
                        dependency_links: self.followDependencyLinks()
                    };
                    data.submit();
                    return false;
                });
            },
            done: function(e, data) {
                var response = data.result;
                if (response.result) {
                    self._markDone();
                } else {
                    self._markDone(response.reason);
                }

                self.uploadButton.unbind("click");
                self.uploadFilename(undefined);
            },
            fail: function(e, data) {
                new PNotify({
                    title: gettext("Something went wrong"),
                    text: gettext("Please consult octoprint.log for details"),
                    type: "error",
                    hide: false
                });
                self._markDone("Could not install plugin, unknown error.");
                self.uploadButton.unbind("click");
                self.uploadFilename(undefined);
            }
        });

        self.performRepositorySearch = function() {
            var query = self.repositorySearchQuery();
            if (query !== undefined && query.trim() !== "") {
                query = query.toLocaleLowerCase();
                self.repositoryplugins.changeSearchFunction(function(entry) {
                    return entry && (entry["title"].toLocaleLowerCase().indexOf(query) > -1 || entry["description"].toLocaleLowerCase().indexOf(query) > -1);
                });
            } else {
                self.repositoryplugins.resetSearch();
            }
            return false;
        };

        self.fromResponse = function(data, options) {
            self._fromPluginsResponse(data.plugins, options);
            self._fromRepositoryResponse(data.repository, options);
            self._fromPipResponse(data.pip, options);

            self.safeMode(data.safe_mode || false);
            self.online(data.online !== undefined ? data.online : true);
        };

        self._fromPluginsResponse = function(data, options) {
            var evalNotices = options.eval_notices || false;
            var ignoreNoticeHidden = options.ignore_notice_hidden || false;
            var ignoreNoticeIgnored = options.ignore_notice_ignored || false;

            if (evalNotices) self._removeAllNoticeNotifications();

            var installedPlugins = [];
            var noticeCount = 0;
            _.each(data, function(plugin) {
                installedPlugins.push(plugin.key);

                if (evalNotices && plugin.notifications && plugin.notifications.length) {
                    _.each(plugin.notifications, function(notification) {
                        noticeCount++;
                        if (!ignoreNoticeIgnored && self._isNoticeNotificationIgnored(plugin.key, notification.date)) return;
                        if (!ignoreNoticeHidden && self._isNoticeNotificationHidden(plugin.key, notification.date)) return;
                        self._showPluginNotification(plugin, notification);
                    });
                }
            });
            if (evalNotices) self.noticeCount(noticeCount);
            self.installedPlugins(installedPlugins);
            self.plugins.updateItems(data);
        };

        self._fromRepositoryResponse = function(data) {
            self.repositoryAvailable(data.available);
            if (data.available) {
                self.repositoryplugins.updateItems(data.plugins);
            } else {
                self.repositoryplugins.updateItems([]);
            }
        };

        self._fromPipResponse = function(data) {
            self.pipAvailable(data.available);
            if (data.available) {
                self.pipVersion(data.version);
                self.pipInstallDir(data.install_dir);
                self.pipUseUser(data.use_user);
                self.pipVirtualEnv(data.virtual_env);
                self.pipAdditionalArgs(data.additional_args);
                self.pipPython(data.python);
            } else {
                self.pipVersion(undefined);
                self.pipInstallDir(undefined);
                self.pipUseUser(undefined);
                self.pipVirtualEnv(undefined);
                self.pipAdditionalArgs(undefined);
            }
        };

        self.requestData = function(options) {
            if (!self.loginState.hasPermission(self.access.permissions.PLUGIN_PLUGINMANAGER_MANAGE)) {
                return;
            }

            if (!_.isPlainObject(options)) {
                options = {
                    refresh_repo: options,
                    refresh_notices: false,
                    eval_notices: false
                };

            }

            options.refresh_repo = options.refresh_repo || false;
            options.refresh_notices = options.refresh_notices || false;
            options.eval_notices = options.eval_notices || false;

            OctoPrint.plugins.pluginmanager.get({repo: options.refresh_repo, notices: options.refresh_notices})
                .done(function(data) {
                    self.fromResponse(data, options);
                });
        };

        self.togglePlugin = function(data) {
            if (!self.loginState.hasPermission(self.access.permissions.PLUGIN_PLUGINMANAGER_MANAGE)) {
                return;
            }

            if (!self.enableManagement()) {
                return;
            }

            if (data.key === "pluginmanager") return;

            var onSuccess = function() {
                    self.requestData();
                },
                onError = function() {
                    new PNotify({
                        title: gettext("Something went wrong"),
                        text: gettext("Please consult octoprint.log for details"),
                        type: "error",
                        hide: false
                    })
                };

            if (self._getToggleCommand(data) === "enable") {
                if (data.safe_mode_victim && !data.safe_mode_enabled) return;
                OctoPrint.plugins.pluginmanager.enable(data.key)
                    .done(onSuccess)
                    .fail(onError);
            } else {
                var perform = function() {
                    OctoPrint.plugins.pluginmanager.disable(data.key)
                        .done(onSuccess)
                        .fail(onError);
                };

                if (data.disabling_discouraged) {
                    var message = _.sprintf(gettext("You are about to disable \"%(name)s\"."), {name: data.name})
                        + "</p><p>" + data.disabling_discouraged;
                    showConfirmationDialog({
                        title: gettext("This is not recommended"),
                        message: message,
                        question: gettext("Do you still want to disable it?"),
                        cancel: gettext("Keep enabled"),
                        proceed: gettext("Disable anyway"),
                        onproceed: perform
                    })
                } else {
                    perform();
                }
            }
        };

        self.showRepository = function() {
            self.repositoryDialog.modal("show");
        };

        self.pluginDetails = function(data) {
            window.open(data.page);
        };

        self.installFromRepository = function(data) {
            if (!self.loginState.hasPermission(self.access.permissions.PLUGIN_PLUGINMANAGER_INSTALL)) {
                return;
            }

            if (!self.enableManagement()) {
                return;
            }

            self.installPlugin(data.archive, data.title, (self.installed(data) ? data.id : undefined), data.follow_dependency_links || self.followDependencyLinks());
        };

        self.installPlugin = function(url, name, reinstall, followDependencyLinks) {
            if (!self.loginState.hasPermission(self.access.permissions.PLUGIN_PLUGINMANAGER_INSTALL)) {
                return;
            }

            if (!self.enableManagement()) {
                return;
            }

            if (url === undefined) {
                url = self.installUrl();
            }
            if (!url) return;

            if (followDependencyLinks === undefined) {
                followDependencyLinks = self.followDependencyLinks();
            }

            var workTitle, workText;
            if (!reinstall) {
                workTitle = gettext("Installing plugin...");
                if (name) {
                    workText = _.sprintf(gettext("Installing plugin \"%(name)s\" from %(url)s..."), {url: url, name: name});
                } else {
                    workText = _.sprintf(gettext("Installing plugin from %(url)s..."), {url: url});
                }
            } else {
                workTitle = gettext("Reinstalling plugin...");
                workText = _.sprintf(gettext("Reinstalling plugin \"%(name)s\" from %(url)s..."), {url: url, name: name});
            }
            self._markWorking(workTitle, workText);

            var onSuccess = function(response) {
                    if (response.result) {
                        self._markDone();
                    } else {
                        self._markDone(response.reason)
                    }
                    self.requestData();
                    self.installUrl("");
                },
                onError = function() {
                    self._markDone("Could not install plugin, unknown error, please consult octoprint.log for details");
                    new PNotify({
                        title: gettext("Something went wrong"),
                        text: gettext("Please consult octoprint.log for details"),
                        type: "error",
                        hide: false
                    });
                };

            if (reinstall) {
                OctoPrint.plugins.pluginmanager.reinstall(reinstall, url, followDependencyLinks)
                    .done(onSuccess)
                    .fail(onError);
            } else {
                OctoPrint.plugins.pluginmanager.install(url, followDependencyLinks)
                    .done(onSuccess)
                    .fail(onError);
            }
        };

        self.uninstallPlugin = function(data) {
            if (!self.loginState.hasPermission(self.access.permissions.PLUGIN_PLUGINMANAGER_MANAGE)) {
                return;
            }

            if (!self.enableManagement()) {
                return;
            }

            if (data.bundled) return;
            if (data.key === "pluginmanager") return;

            self._markWorking(gettext("Uninstalling plugin..."), _.sprintf(gettext("Uninstalling plugin \"%(name)s\""), {name: data.name}));

            OctoPrint.plugins.pluginmanager.uninstall(data.key)
                .done(function() {
                    self.requestData();
                })
                .fail(function() {
                    new PNotify({
                        title: gettext("Something went wrong"),
                        text: gettext("Please consult octoprint.log for details"),
                        type: "error",
                        hide: false
                    });
                })
                .always(function() {
                    self._markDone();
                });
        };

        self.refreshRepository = function() {
            if (!self.loginState.hasPermission(self.access.permissions.PLUGIN_PLUGINMANAGER_INSTALL)) {
                return;
            }
            self.requestData({refresh_repo: true});
        };

        self.refreshNotices = function() {
            if (!self.loginState.isAdmin()) {
                return;
            }

            self.requestData({refresh_notices: true, eval_notices: true, ignore_notice_hidden: true, ignore_notice_ignored: true});
        };

        self.reshowNotices = function() {
            if (!self.loginState.isAdmin()) {
                return;
            }

            self.requestData({eval_notices: true, ignore_notice_hidden: true, ignore_notice_ignored: true});
        };

        self.showPluginSettings = function() {
            self._copyConfig();
            self.configurationDialog.modal();
        };

        self.savePluginSettings = function() {
            var repository = self.config_repositoryUrl();
            if (repository !== undefined && repository.trim() === "") {
                repository = null;
            }

            var repositoryTtl;
            try {
                repositoryTtl = parseInt(self.config_repositoryTtl());
            } catch (ex) {
                repositoryTtl = null;
            }

            var notices = self.config_noticesUrl();
            if (notices !== undefined && notices.trim() === "") {
                notices = null;
            }

            var noticesTtl;
            try {
                noticesTtl = parseInt(self.config_noticesTtl());
            } catch (ex) {
                noticesTtl = null;
            }

            var pipArgs = self.config_pipAdditionalArgs();
            if (pipArgs !== undefined && pipArgs.trim() === "") {
                pipArgs = null;
            }

            var data = {
                plugins: {
                    pluginmanager: {
                        repository: repository,
                        repository_ttl: repositoryTtl,
                        notices: notices,
                        notices_ttl: noticesTtl,
                        pip_args: pipArgs,
                        pip_force_user: self.config_pipForceUser()
                    }
                }
            };
            self.settingsViewModel.saveData(data, function() {
                self.configurationDialog.modal("hide");
                self._copyConfig();
                self.requestData({refresh_repo: true, refresh_notices: true, eval_notices: true});
            });
        };

        self._copyConfig = function() {
            self.config_repositoryUrl(self.settingsViewModel.settings.plugins.pluginmanager.repository());
            self.config_repositoryTtl(self.settingsViewModel.settings.plugins.pluginmanager.repository_ttl());
            self.config_noticesUrl(self.settingsViewModel.settings.plugins.pluginmanager.notices());
            self.config_noticesTtl(self.settingsViewModel.settings.plugins.pluginmanager.notices_ttl());
            self.config_pipAdditionalArgs(self.settingsViewModel.settings.plugins.pluginmanager.pip_args());
            self.config_pipForceUser(self.settingsViewModel.settings.plugins.pluginmanager.pip_force_user());
        };

        self.installed = function(data) {
            return _.includes(self.installedPlugins(), data.id);
        };

        self.isCompatible = function(data) {
            return data.is_compatible.octoprint && data.is_compatible.os;
        };

        self.installButtonText = function(data) {
            return self.isCompatible(data) ? (self.installed(data) ? gettext("Reinstall") : gettext("Install")) : (data.disabled ? gettext("Disabled") : gettext("Incompatible"));
        };

        self._displayNotification = function(response, action, titleSuccess, textSuccess, textRestart, textReload, textReconnect, titleError, textError) {
            var notification;

            var beforeClose = function(notification) {
                self.notifications = _.without(self.notifications, notification);
            };

            if (response.result) {
                if (action === "install" && response.plugin && response.plugin.blacklisted) {
                    notification = new PNotify({
                        title: titleSuccess,
                        text: textSuccess,
                        type: "warning",
                        callbacks: {
                            before_close: beforeClose
                        },
                        hide: false
                    })
                } else if (response.needs_restart) {
                    var options = {
                        title: titleSuccess,
                        text: textRestart,
                        buttons: {
                            closer: true,
                            sticker: false
                        },
                        callbacks: {
                            before_close: beforeClose
                        },
                        hide: false
                    };

                    var restartClicked = false;
                    if (self.restartCommandSpec) {
                        options.confirm = {
                            confirm: true,
                            buttons: [{
                                text: gettext("Restart now"),
                                click: function (notice) {
                                    if (restartClicked) return;
                                    restartClicked = true;
                                    showConfirmationDialog({
                                        message: gettext("<strong>This will restart your OctoPrint server.</strong></p><p>This action may disrupt any ongoing print jobs (depending on your printer's controller and general setup that might also apply to prints run directly from your printer's internal storage)."),
                                        onproceed: function() {
                                            OctoPrint.system.executeCommand("core", "restart")
                                                .done(function() {
                                                    notice.remove();
                                                    new PNotify({
                                                        title: gettext("Restart in progress"),
                                                        text: gettext("The server is now being restarted in the background")
                                                    })
                                                })
                                                .fail(function() {
                                                    new PNotify({
                                                        title: gettext("Something went wrong"),
                                                        text: gettext("Trying to restart the server produced an error, please check octoprint.log for details. You'll have to restart manually.")
                                                    })
                                                });
                                        },
                                        onclose: function() {
                                            restartClicked = false;
                                        }
                                    });
                                }
                            }]
                        }
                    }

                    notification = PNotify.singleButtonNotify(options);
                } else if (response.needs_refresh) {
                    var refreshClicked = false;
                    notification = PNotify.singleButtonNotify({
                        title: titleSuccess,
                        text: textReload,
                        confirm: {
                            confirm: true,
                            buttons: [{
                                text: gettext("Reload now"),
                                click: function () {
                                    if (refreshClicked) return;
                                    refreshClicked = true;
                                    location.reload(true);
                                }
                            }]
                        },
                        buttons: {
                            closer: true,
                            sticker: false
                        },
                        callbacks: {
                            before_close: beforeClose
                        },
                        hide: false
                    })
                } else if (response.needs_reconnect) {
                    notification = new PNotify({
                        title: titleSuccess,
                        text: textReconnect,
                        callbacks: {
                            before_close: beforeClose
                        },
                        hide: false
                    })
                } else {
                    notification = new PNotify({
                        title: titleSuccess,
                        text: textSuccess,
                        type: "success",
                        callbacks: {
                            before_close: beforeClose
                        },
                        hide: false
                    })
                }
            } else {
                notification = new PNotify({
                    title: titleError,
                    text: textError,
                    type: "error",
                    callbacks: {
                        before_close: beforeClose
                    },
                    hide: false
                });
            }

            self.notifications.push(notification);
        };

        self._markWorking = function(title, line) {
            self.working(true);
            self.workingTitle(title);

            self.loglines.removeAll();
            self.loglines.push({line: line, stream: "message"});
            self._scrollWorkingOutputToEnd();

            self.workingDialog.modal({keyboard: false, backdrop: "static", show: true});
        };

        self._markDone = function(error) {
            self.working(false);
            if (error) {
                self.loglines.push({line: gettext("Error!"), stream: "error"});
                self.loglines.push({line: error, stream: "error"})
            } else {
                self.loglines.push({line: gettext("Done!"), stream: "message"});
            }
            self._scrollWorkingOutputToEnd();
        };

        self._scrollWorkingOutputToEnd = function() {
            self.workingOutput.scrollTop(self.workingOutput[0].scrollHeight - self.workingOutput.height());
        };

        self._getToggleCommand = function(data) {
            var disable = (data.enabled || data.pending_enable || (data.safe_mode_victim && data.safe_mode_enabled)) && !data.pending_disable;
            return disable ? "disable" : "enable";
        };

        self.toggleButtonCss = function(data) {
            var icon = self._getToggleCommand(data) === "enable" ? "fa fa-toggle-off" : "fa fa-toggle-on";
            var disabled = (self.enableToggle(data)) ? "" : " disabled";

            return icon + disabled;
        };

        self.toggleButtonTitle = function(data) {
            var command = self._getToggleCommand(data);
            if (command === "enable") {
                if (data.blacklisted) {
                    return gettext("Blacklisted");
                } else if (data.safe_mode_victim && !data.safe_mode_enabled) {
                    return gettext("Disabled due to active safe mode");
                } else {
                    return gettext("Enable Plugin");
                }
            } else {
                return gettext("Disable Plugin");
            }
        };

        self.showPluginNotifications = function(plugin) {
            if (!plugin.notifications || plugin.notifications.length === 0) return;

            self._removeAllNoticeNotificationsForPlugin(plugin.key);
            _.each(plugin.notifications, function(notification) {
                self._showPluginNotification(plugin, notification);
            });
        };

        self.showPluginNotificationsLinkText = function(plugins) {
            if (!plugins.notifications || plugins.notifications.length === 0) return;

            var count = plugins.notifications.length;
            var importantCount = _.filter(plugins.notifications, function(notification) { return notification.important }).length;
            if (count > 1) {
                if (importantCount) {
                    return _.sprintf(gettext("There are %(count)d notices (%(important)d marked as important) available regarding this plugin - click to show!"), {count: count, important: importantCount});
                } else {
                    return _.sprintf(gettext("There are %(count)d notices available regarding this plugin - click to show!"), {count: count});
                }
            } else {
                if (importantCount) {
                    return gettext("There is an important notice available regarding this plugin - click to show!");
                } else {
                    return gettext("There is a notice available regarding this plugin - click to show!");
                }
            }
        };

        self._showPluginNotification = function(plugin, notification) {
            var name = plugin.name;
            var version = plugin.version;

            var important = notification.important;
            var link = notification.link;

            var title;
            if (important) {
                title = _.sprintf(gettext("Important notice regarding plugin \"%(name)s\""), {name: name});
            } else {
                title = _.sprintf(gettext("Notice regarding plugin \"%(name)s\""), {name: name});
            }

            var text = "";

            if (notification.versions && notification.versions.length > 0) {
                var versions = _.map(notification.versions, function(v) { return (v === version) ? "<strong>" + v + "</strong>" : v; }).join(", ");
                text += "<small>" + _.sprintf(gettext("Affected versions: %(versions)s"), {versions: versions}) + "</small>";
            } else {
                text += "<small>" + gettext("Affected versions: all") + "</small>";
            }

            text += "<p>" + notification.text + "</p>";
            if (link) {
                text += "<p><a href='" + link + "' target='_blank'>" + gettext("Read more...") + "</a></p>";
            }

            var beforeClose = function(notification) {
                if (!self.noticeNotifications[plugin.key]) return;
                self.noticeNotifications[plugin.key] = _.without(self.noticeNotifications[plugin.key], notification);
            };

            var options = {
                title: title,
                text: text,
                type: (important) ? "error" : "notice",
                before_close: beforeClose,
                hide: false,
                confirm: {
                    confirm: true,
                    buttons: [{
                        text: gettext("Later"),
                        click: function(notice) {
                            self._hideNoticeNotification(plugin.key, notification.date);
                            notice.remove();
                            notice.get().trigger("pnotify.cancel", notice);
                        }
                    }, {
                        text: gettext("Mark read"),
                        click: function(notice) {
                            self._ignoreNoticeNotification(plugin.key, notification.date);
                            notice.remove();
                            notice.get().trigger("pnotify.cancel", notice);
                        }
                    }]
                },
                buttons: {
                    sticker: false,
                    closer: false
                }
            };

            if (!self.noticeNotifications[plugin.key]) {
                self.noticeNotifications[plugin.key] = [];
            }
            self.noticeNotifications[plugin.key].push(new PNotify(options));
        };

        self._removeAllNoticeNotifications = function() {
            _.each(_.keys(self.noticeNotifications), function(key) {
                self._removeAllNoticeNotificationsForPlugin(key);
            });
        };

        self._removeAllNoticeNotificationsForPlugin = function(key) {
            if (!self.noticeNotifications[key] || !self.noticeNotifications[key].length) return;
            _.each(self.noticeNotifications[key], function(notification) {
                notification.remove();
            });
        };

        self._hideNoticeNotification = function(key, date) {
            if (!self.hiddenNoticeNotifications[key]) {
                self.hiddenNoticeNotifications[key] = [];
            }
            if (!_.contains(self.hiddenNoticeNotifications[key], date)) {
                self.hiddenNoticeNotifications[key].push(date);
            }
        };

        self._isNoticeNotificationHidden = function(key, date) {
            if (!self.hiddenNoticeNotifications[key]) return false;
            return _.any(_.map(self.hiddenNoticeNotifications[key], function(d) { return date === d; }));
        };

        var noticeLocalStorageKey = "plugin.pluginmanager.seen_notices";
        self._ignoreNoticeNotification = function(key, date) {
            if (!Modernizr.localstorage)
                return false;
            if (!self.loginState.isAdmin())
                return false;

            var currentString = localStorage[noticeLocalStorageKey];
            var current;
            if (currentString === undefined) {
                current = {};
            } else {
                current = JSON.parse(currentString);
            }
            if (!current[self.loginState.username()]) {
                current[self.loginState.username()] = {};
            }
            if (!current[self.loginState.username()][key]) {
                current[self.loginState.username()][key] = [];
            }

            if (!_.contains(current[self.loginState.username()][key], date)) {
                current[self.loginState.username()][key].push(date);
                localStorage[noticeLocalStorageKey] = JSON.stringify(current);
            }
        };

        self._isNoticeNotificationIgnored = function(key, date) {
            if (!Modernizr.localstorage)
                return false;

            if (localStorage[noticeLocalStorageKey] === undefined)
                return false;

            var knownData = JSON.parse(localStorage[noticeLocalStorageKey]);

            if (!self.loginState.isAdmin())
                return true;

            var userData = knownData[self.loginState.username()];
            if (userData === undefined)
                return false;

            return userData[key] && _.contains(userData[key], date);
        };

        self.onBeforeBinding = function() {
            self.settings = self.settingsViewModel.settings;
        };

        self.onUserLoggedIn = function(user) {
            if (self.loginState.hasPermission(self.access.permissions.PLUGIN_PLUGINMANAGER_MANAGE)) {
                self.requestData({eval_notices: true});
            } else {
                self.onUserLoggedOut();
            }
        };

        self.onUserLoggedOut = function() {
            self._closeAllNotifications();
        };

        self.onEventConnectivityChanged = function(payload) {
            self.requestData({eval_notices: true});
        };

        self._closeAllNotifications = function() {
            if (self.notifications) {
                _.each(self.notifications, function(notification) {
                    notification.remove();
                });
            }
        };

        self.onServerDisconnect = function() {
            self._closeAllNotifications();
            return true;
        };

        self.onStartup = function() {
            self.workingDialog = $("#settings_plugin_pluginmanager_workingdialog");
            self.workingOutput = $("#settings_plugin_pluginmanager_workingdialog_output");
            self.repositoryDialog = $("#settings_plugin_pluginmanager_repositorydialog");
        };

        self.onDataUpdaterPluginMessage = function(plugin, data) {
            if (plugin !== "pluginmanager") {
                return;
            }

            if (!self.loginState.hasPermission(self.access.permissions.PLUGIN_PLUGINMANAGER_MANAGE)) {
                return;
            }

            if (!data.hasOwnProperty("type")) {
                return;
            }

            var messageType = data.type;

            if (messageType === "loglines" && self.working()) {
                _.each(data.loglines, function(line) {
                    self.loglines.push(self._preprocessLine(line));
                });
                self._scrollWorkingOutputToEnd();
            } else if (messageType === "result") {
                var titleSuccess, textSuccess, textRestart, textReload, textReconnect, titleError, textError;
                var action = data.action;

                var name = "Unknown";
                if (action === "install") {
                    var unknown = false;

                    if (data.hasOwnProperty("plugin")) {
                        if (data.plugin === "unknown") {
                            unknown = true;
                        } else {
                            name = data.plugin.name;
                        }
                    }

                    if (unknown) {
                        titleSuccess = _.sprintf(gettext("Plugin installed"));
                        textSuccess = gettext("A plugin was installed successfully, however it was impossible to detect which one. Please Restart OctoPrint to make sure everything will be registered properly");
                        textRestart = textSuccess;
                        textReload = textSuccess;
                        textReconnect = textSuccess;
                    } else if (data.plugin && data.plugin.blacklisted) {
                        if (data.was_reinstalled) {
                            titleSuccess = _.sprintf(gettext("Plugin \"%(name)s\" reinstalled"), {name: name});
                            textSuccess = gettext("The plugin was reinstalled successfully, however it is blacklisted and therefore won't be loaded.");
                        } else {
                            titleSuccess = _.sprintf(gettext("Plugin \"%(name)s\" installed"), {name: name});
                            textSuccess = gettext("The plugin was installed successfully, however it is blacklisted and therefore won't be loaded.");
                        }
                        textRestart = textSuccess;
                        textReload = textSuccess;
                        textReconnect = textSuccess;
                    } else if (data.was_reinstalled) {
                        titleSuccess = _.sprintf(gettext("Plugin \"%(name)s\" reinstalled"), {name: name});
                        textSuccess = gettext("The plugin was reinstalled successfully");
                        textRestart = gettext("The plugin was reinstalled successfully, however a restart of OctoPrint is needed for that to take effect.");
                        textReload = gettext("The plugin was reinstalled successfully, however a reload of the page is needed for that to take effect.");
                        textReconnect = gettext("The plugin was reinstalled successfully, however a reconnect to the printer is needed for that to take effect.");
                    } else {
                        titleSuccess = _.sprintf(gettext("Plugin \"%(name)s\" installed"), {name: name});
                        textSuccess = gettext("The plugin was installed successfully");
                        textRestart = gettext("The plugin was installed successfully, however a restart of OctoPrint is needed for that to take effect.");
                        textReload = gettext("The plugin was installed successfully, however a reload of the page is needed for that to take effect.");
                        textReconnect = gettext("The plugin was installed successfully, however a reconnect to the printer is needed for that to take effect.");
                    }

                    titleError = gettext("Something went wrong");
                    var source = "unknown";
                    if (data.hasOwnProperty("source")) {
                        source = data.source;
                    }
                    var sourceType = "unknown";
                    if (data.hasOwnProperty("source_type")) {
                        sourceType = data.source_type;
                    }

                    if (data.hasOwnProperty("reason")) {
                        if (data.was_reinstalled) {
                            if (sourceType === "path") {
                                textError = _.sprintf(gettext("Reinstalling the plugin from file failed: %(reason)s"), {reason: data.reason});
                            } else {
                                textError = _.sprintf(gettext("Reinstalling the plugin from \"%(source)s\" failed: %(reason)s"), {reason: data.reason, source: source});
                            }
                        } else {
                            if (sourceType === "path") {
                                textError = _.sprintf(gettext("Installing the plugin from file failed: %(reason)s"), {reason: data.reason});
                            } else {
                                textError = _.sprintf(gettext("Installing the plugin from \"%(source)s\" failed: %(reason)s"), {reason: data.reason, source: source});
                            }
                        }
                    } else {
                        if (data.was_reinstalled) {
                            if (sourceType === "path") {
                                textError = gettext("Reinstalling the plugin from file failed, please see the log for details.");
                            } else {
                                textError = _.sprintf(gettext("Reinstalling the plugin from \"%(source)s\" failed, please see the log for details."), {source: source});
                            }
                        } else {
                            if (sourceType === "path") {
                                textError = gettext("Installing the plugin from file failed, please see the log for details.");
                            } else {
                                textError = _.sprintf(gettext("Installing the plugin from \"%(source)s\" failed, please see the log for details."), {source: source});
                            }
                        }
                    }

                } else if (action === "uninstall") {
                    if (data.hasOwnProperty("plugin")) {
                        name = data.plugin.name;
                    }

                    titleSuccess = _.sprintf(gettext("Plugin \"%(name)s\" uninstalled"), {name: name});
                    textSuccess = gettext("The plugin was uninstalled successfully");
                    textRestart = gettext("The plugin was uninstalled successfully, however a restart of OctoPrint is needed for that to take effect.");
                    textReload = gettext("The plugin was uninstalled successfully, however a reload of the page is needed for that to take effect.");
                    textReconnect = gettext("The plugin was uninstalled successfully, however a reconnect to the printer is needed for that to take effect.");

                    titleError = gettext("Something went wrong");
                    if (data.hasOwnProperty("reason")) {
                        textError = _.sprintf(gettext("Uninstalling the plugin failed: %(reason)s"), {reason: data.reason});
                    } else {
                        textError = gettext("Uninstalling the plugin failed, please see the log for details.");
                    }

                } else if (action === "enable") {
                    if (data.hasOwnProperty("plugin")) {
                        name = data.plugin.name;
                    }

                    titleSuccess = _.sprintf(gettext("Plugin \"%(name)s\" enabled"), {name: name});
                    textSuccess = gettext("The plugin was enabled successfully.");
                    textRestart = gettext("The plugin was enabled successfully, however a restart of OctoPrint is needed for that to take effect.");
                    textReload = gettext("The plugin was enabled successfully, however a reload of the page is needed for that to take effect.");
                    textReconnect = gettext("The plugin was enabled successfully, however a reconnect to the printer is needed for that to take effect.");

                    titleError = gettext("Something went wrong");
                    if (data.hasOwnProperty("reason")) {
                        textError = _.sprintf(gettext("Toggling the plugin failed: %(reason)s"), {reason: data.reason});
                    } else {
                        textError = gettext("Toggling the plugin failed, please see the log for details.");
                    }

                } else if (action === "disable") {
                    if (data.hasOwnProperty("plugin")) {
                        name = data.plugin.name;
                    }

                    titleSuccess = _.sprintf(gettext("Plugin \"%(name)s\" disabled"), {name: name});
                    textSuccess = gettext("The plugin was disabled successfully.");
                    textRestart = gettext("The plugin was disabled successfully, however a restart of OctoPrint is needed for that to take effect.");
                    textReload = gettext("The plugin was disabled successfully, however a reload of the page is needed for that to take effect.");
                    textReconnect = gettext("The plugin was disabled successfully, however a reconnect to the printer is needed for that to take effect.");

                    titleError = gettext("Something went wrong");
                    if (data.hasOwnProperty("reason")) {
                        textError = _.sprintf(gettext("Toggling the plugin failed: %(reason)s"), {reason: data.reason});
                    } else {
                        textError = gettext("Toggling the plugin failed, please see the log for details.");
                    }

                } else {
                    return;
                }

                self._displayNotification(data, action, titleSuccess, textSuccess, textRestart, textReload, textReconnect, titleError, textError);
                self.requestData();
            }
        };

        self._forcedStdoutLine = /You are using pip version .*?, however version .*? is available\.|You should consider upgrading via the '.*?' command\./;
        self._preprocessLine = function(line) {
            if (line.stream === "stderr" && line.line.match(self._forcedStdoutLine)) {
                line.stream = "stdout";
            }
            return line;
        }
    }

<<<<<<< HEAD
    // view model class, parameters for constructor, container to bind to
    ADDITIONAL_VIEWMODELS.push([
        PluginManagerViewModel,
        ["loginStateViewModel", "settingsViewModel", "printerStateViewModel", "systemViewModel", "accessViewModel"],
        "#settings_plugin_pluginmanager"
    ]);
=======
    OCTOPRINT_VIEWMODELS.push({
        construct: PluginManagerViewModel,
        dependencies: ["loginStateViewModel", "settingsViewModel", "printerStateViewModel", "systemViewModel"],
        elements: ["#settings_plugin_pluginmanager"]
    });
>>>>>>> 312760f8
});<|MERGE_RESOLUTION|>--- conflicted
+++ resolved
@@ -1273,18 +1273,9 @@
         }
     }
 
-<<<<<<< HEAD
-    // view model class, parameters for constructor, container to bind to
-    ADDITIONAL_VIEWMODELS.push([
-        PluginManagerViewModel,
-        ["loginStateViewModel", "settingsViewModel", "printerStateViewModel", "systemViewModel", "accessViewModel"],
-        "#settings_plugin_pluginmanager"
-    ]);
-=======
     OCTOPRINT_VIEWMODELS.push({
         construct: PluginManagerViewModel,
-        dependencies: ["loginStateViewModel", "settingsViewModel", "printerStateViewModel", "systemViewModel"],
+        dependencies: ["loginStateViewModel", "settingsViewModel", "printerStateViewModel", "systemViewModel", "accessViewModel"],
         elements: ["#settings_plugin_pluginmanager"]
     });
->>>>>>> 312760f8
 });